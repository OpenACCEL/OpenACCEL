#!/bin/bash

# Build
build() {
    clean
    jade
    documentation
    deploy
    post_deploy
}

# Quickbuild
quickbuild() {
    clean
    jade
    deploy
    post_deploy
}

# Quickbuild
quickbuild() {
    clean
    jade
    deploy
}

# Testing.
test() {
    clean
    deploy
<<<<<<< HEAD
=======
    post_deploy
>>>>>>> 803d7ead
    echo "Testing..."
    case "$1" in
        "") node_modules/.bin/mocha test/ -u tdd --recursive --grep @benchmark --invert ;;
        *)  file=$(find test/ -name "$1".js)
            node_modules/.bin/mocha $file -u tdd -r test/require.js --grep @benchmark --invert ;;
    esac
}

#Benchmarking.
benchmark() {
    clean
    deploy
    echo "Benchmarking..."
    case "$1" in
        "") node_modules/.bin/mocha test/ -u tdd --recursive --grep @benchmark ;;
        *)  file=$(find test/ -name "$1".js)
            node_modules/.bin/mocha $file -u tdd -r test/require.js --grep @benchmark ;;
    esac

}

# Cleaning.
clean() {
    echo "Cleaning..."
    rm -rf doc/
    rm -rf bin/
}

# Generate jade files.
jade() {
    echo "Generating jade files..."
    npm run jade
}

# Generate documentation.
documentation() {
    echo "Generating documentation..."
    npm run doc
}

# Deployment.
deploy() {
    echo "Deploying..."
    mkdir -p                                                                             bin/scripts

    # Copy library files.
    cp lib/*                                                                             bin/scripts/
    cp node_modules/underscore/underscore-min.js                                         bin/scripts/underscore.js
    cp node_modules/jquery/dist/jquery.min.js                                            bin/scripts/jquery.js
    cp node_modules/requirejs/require.js                                                 bin/scripts/require.js
    cp node_modules/sweet.js/lib/*.js                                                    bin/scripts
    cp node_modules/sweet.js/macros/stxcase.js                                           bin/scripts/stxcase.js
    cp node_modules/sweet.js/node_modules/escodegen/escodegen.browser.min.js             bin/scripts/escodegen.js
    cp node_modules/sweet.js/node_modules/escope/escope.js                               bin/scripts/escope.js
    cp node_modules/sweet.js/node_modules/escope/node_modules/estraverse/estraverse.js   bin/scripts/estraverse.js

    # Generating monofunc library functions.
    node ./utils/monofuncgenerator.js ./src/model/library

    # Generate single file containing all functions.
    rm -f src/model/library/functions.js
    cat src/model/library/* > src/model/library/functions.js

    # Copy scripts.
    cp -r src/* bin/scripts
    find bin/scripts -type f -not -regex ".*\.s?js" -exec rm {} \;
    find bin/scripts/model/library -type f -not -name "functions.js" -exec rm {} \;

    # Copy images.
    cp -r src/view/img bin/img/

    # Copy style sheets.
    cp -r src/view/css bin/css/
}

# Post Deployment
post_deploy() {
    # Set time depency functions in quantitypass.js
    path_functions="src/model/library/functions.js"
    path_quantitypass="bin/scripts/model/passes/analyser/quantitypass.js"
    regex=".isTimeDependent = true;"
    match=$(grep "$regex" "$path_functions")
    funcs=$(echo $match | sed "s@$regex@@g") # remove all occurences of regex from match
    funcs=$(echo $funcs | sed "s/ /\", \"/g") # replace all spaces with ", "
    placeholder="--TIME-DEPENDENCY-PLACEHOLDER--"
    sed -i "s/${placeholder}/${funcs}/g" $path_quantitypass
}

# Ensure each file in 'folders' with a .js extension has a new line at EOF.
# function fixnleof() {
#     local folders=(src/ test/ utils/)

#     for i in ${folders[@]}; do
#         find $i -type d -exec sh -c '(cd {} && for file in *; do if [[ $file == *.js ]] && [ -n "$(tail -c 1 <"$file")" ]; then echo >>"$file"; fi; done)' ';'
#     done
# }

# Read command line options.
set -e
case "$1" in
    --build)        build ;;
    --benchmark)    case "$2" in
                        "") benchmark ; shift ;;
                        *)  benchmark $2 ; shift ;;
                    esac ;;
    --test)         case "$2" in
                        "") test ; shift ;;
                        *)  test $2 ; shift ;;
                    esac ;;
    --quickbuild)   quickbuild ;;
    *)              echo "Invalid argument(s)." ; exit 1 ;;
esac<|MERGE_RESOLUTION|>--- conflicted
+++ resolved
@@ -17,21 +17,11 @@
     post_deploy
 }
 
-# Quickbuild
-quickbuild() {
-    clean
-    jade
-    deploy
-}
-
 # Testing.
 test() {
     clean
     deploy
-<<<<<<< HEAD
-=======
     post_deploy
->>>>>>> 803d7ead
     echo "Testing..."
     case "$1" in
         "") node_modules/.bin/mocha test/ -u tdd --recursive --grep @benchmark --invert ;;
@@ -44,6 +34,7 @@
 benchmark() {
     clean
     deploy
+    post_deploy
     echo "Benchmarking..."
     case "$1" in
         "") node_modules/.bin/mocha test/ -u tdd --recursive --grep @benchmark ;;
