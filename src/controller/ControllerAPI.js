--- conflicted
+++ resolved
@@ -25,32 +25,17 @@
 // If all requirements are loaded, we may create our 'class'.
 define(["model/script",
         "model/compiler",
-<<<<<<< HEAD
         "model/datastores/LocalBackupStore",
         "model/exceptions/RuntimeError",
         "model/emo/geneticoptimisation",
         "controller/AbstractView",
         "underscore"
     ],
-    //"model/workers/AutoSaveWorker"],
     /**@lends Controller*/
     function(Script, Compiler, LocalBackupStore, RuntimeError, GeneticOptimisation, AbstractView, _) {
         /**
          * @class Controller
-         * @classdesc Base controller class.
-=======
-        "controller/AbstractView",
-        "underscore",
-        "model/datastores/LocalBackupStore",
-        "model/exceptions/RuntimeError"
-    ],
-    //"model/workers/AutoSaveWorker"],
-    /**@lends Controller*/
-    function(Script, Compiler, AbstractView, _, LocalBackupStore, RuntimeError) {
-        /**
-         * @class
          * @classdesc The Controller is the intermediar between the Model and the View.
->>>>>>> e1136ebc
          *
          * @param view {AbstractView} The view with which the controller will communicate
          * to present the results and data. If not provided, the controller will use a
@@ -87,7 +72,6 @@
             this.script = new Script();
 
             /**
-<<<<<<< HEAD
              * The GeneticOptimisation object used to do Genetic Optimization.
              *
              * @type {GeneticOptimisation}
@@ -95,8 +79,6 @@
             this.geneticOptimisation = new GeneticOptimisation();
 
             /**
-=======
->>>>>>> e1136ebc
              * The number of iterations that the script should perform.
              * If zero, the script will continue running untill stopped.
              * If greater than zero, after this number of iterations the result
@@ -124,22 +106,16 @@
             this.executing = false;
 
             /**
-<<<<<<< HEAD
+             * Whether the script is currently paused.
+             *
+             * @type {Boolean}
+             */
+            this.paused = false;
+
+            /**
              * Unique id for the runloop interval.
              *
-             * @type {Integer}
-=======
-             * Whether the script is currently paused.
-             *
-             * @type {Boolean}
-             */
-            this.paused = false;
-
-            /**
-             * Unique id for the runloop interval.
-             *
              * @type {Number}
->>>>>>> e1136ebc
              */
             this.runloop = null;
 
@@ -164,11 +140,7 @@
              * Whether the application uses web workers or not. DO NOT
              * SET DIRECTLY. Use setShouldUseWorkers().
              *
-<<<<<<< HEAD
              * @param {Boolean}
-=======
-             * @type {Boolean}
->>>>>>> e1136ebc
              */
             this.useWorkers = false;
 
@@ -197,7 +169,6 @@
         /**
          * Sets whether the controller should automatically execute the script
          * after adding or removing quantities.
-<<<<<<< HEAD
          *
          * @param autoExecute {Boolean} Whether to automatically begin executing
          * after the script has been changed.
@@ -217,26 +188,6 @@
          */
         Controller.prototype.setAutoSave = function(autoSave) {
             this.autoSave = autoSave;
-=======
-         *
-         * @param autoExecute {Boolean} Whether to automatically begin executing
-         * after the script has been changed.
-         * @post this.autoExecute = autoExecute
-         */
-        Controller.prototype.setAutoExecute = function(autoExecute) {
-            this.autoExecute = autoExecute;
-        };
-
-        /**
-         * Sets whether the controller should automatically save the script to the
-         * backup store when adding or removing quantities.
-         *
-         * @param autoSave {Boolean} Whether to automatically save the script to the
-         * backup store
-         * @post this.autoSave = autoSave
-         */
-        Controller.prototype.setAutoSave = function(autoSave) {
-            this.autoSave = autoSave;
         };
 
         /**
@@ -246,7 +197,6 @@
          */
         Controller.prototype.isPaused = function() {
             return this.paused;
->>>>>>> e1136ebc
         };
 
         /**
@@ -256,15 +206,6 @@
          *
          * @pre 0 <= x <= 100
          * @pre 0 <= y <= 100
-<<<<<<< HEAD
-         * @param {Number} x The x coordinate of the mouse cursor inside the
-         * descartes canvas
-         * @param {Number} y The y coordinate of the mouse cursor inside the
-         * descartes canvas
-         */
-        Controller.prototype.setMousePosInScript = function(x, y) {
-            this.script.exe.setMousePos(x, y);
-=======
          * @param x {Number} The x coordinate of the mouse cursor inside the
          * descartes canvas
          * @param y {Number} The y coordinate of the mouse cursor inside the
@@ -274,19 +215,11 @@
             if (this.script.isCompiled()) {
                 this.script.exe.setMousePos(x, y);
             }
->>>>>>> e1136ebc
         };
 
         /**
          * Sets the current left mouse button status.
          *
-<<<<<<< HEAD
-         * @param {Boolean} buttonDown Whether the left mouse button is currently
-         * pressed
-         */
-        Controller.prototype.setMouseButtonInScript = function(buttonDown) {
-            this.script.exe.setMouseButton(buttonDown);
-=======
          * @param buttonDown {Boolean} Whether the left mouse button is currently
          * pressed
          */
@@ -294,7 +227,6 @@
             if (this.script.isCompiled()) {
                 this.script.exe.setMouseButton(buttonDown);
             }
->>>>>>> e1136ebc
         };
 
         /**
@@ -302,11 +234,7 @@
          * available on the user's system. Currently workers are not used for
          * anything but this can change in the future
          *
-<<<<<<< HEAD
-         * @param {Boolean} useWorkers Whether workers should be used when available
-=======
          * @param useWorkers {Boolean} Whether workers should be used when available
->>>>>>> e1136ebc
          */
         Controller.prototype.setUseWorkers = function(useWorkers) {
             if (useWorkers && typeof(Worker) !== 'undefined' && inBrowser) {
@@ -317,11 +245,7 @@
         };
 
         /**
-<<<<<<< HEAD
-         * Starts or resumes execution of the script.
-=======
          * Starts execution of the script from the start.
->>>>>>> e1136ebc
          *
          * @post The script is being executed in a loop if the
          * script is complete and non-empty.
@@ -329,12 +253,6 @@
          * otherwise has been started over.
          */
         Controller.prototype.run = function() {
-<<<<<<< HEAD
-            if (this.script.isCompiled()) {
-                if (this.numIterations == 0 || this.currentIteration <= this.numIterations) {
-                    // Update state
-                    this.executing = true;
-=======
             if (this.paused) {
 
             }
@@ -345,7 +263,6 @@
                     // Update state
                     this.executing = true;
                     this.paused = false;
->>>>>>> e1136ebc
                     this.status = "Executing";
                     this.view.setStatus(this.status);
                     this.view.setExecuting(this.executing);
@@ -359,11 +276,6 @@
                                 controller.view.runtimeError(e);
                                 controller.stop();
                             }
-<<<<<<< HEAD
-                        }, 1
-                    );
-                }
-=======
                         }, 5
                     );
                 }
@@ -373,7 +285,6 @@
                 if (this.script.isComplete() && this.compileScript(this.script)) {
                     this.run();
                 }
->>>>>>> e1136ebc
             }
         };
 
@@ -397,12 +308,6 @@
             // Check whether another iteration should be made
             if (this.numIterations == 0 || this.currentIteration <= this.numIterations) {
                 // Evaluate the expressions (definitions) of all output quantities
-<<<<<<< HEAD
-                var results = this.script.getOutputQuantities();
-
-                // Push results to view
-                this.presentResults(results);
-=======
                 this.script.step();
                 var results = this.script.getOutputQuantities();
 
@@ -418,7 +323,6 @@
                         this.view.showPlot(true);
                     }
                 }
->>>>>>> e1136ebc
 
                 // Signal the executable that one iteration has been completed,
                 // for quantity history functionality
@@ -444,10 +348,7 @@
 
                 // Update state
                 this.executing = false;
-<<<<<<< HEAD
-=======
                 this.paused = true;
->>>>>>> e1136ebc
                 this.view.setExecuting(this.executing);
                 this.status = "Paused";
                 this.view.setStatus(this.status);
@@ -459,30 +360,6 @@
          * Resets current iteration to 1
          *
          * @post this.executing == false && this.currentIteration == 1
-<<<<<<< HEAD
-         */
-        Controller.prototype.stop = function() {
-            if (this.executing) {
-                clearInterval(this.runloop);
-
-                // Update state
-                this.executing = false;
-                this.view.setExecuting(this.executing);
-                this.status = "Stopped";
-                this.view.setStatus(this.status);
-                this.currentIteration = 1;
-
-                if (this.script.isCompiled()) {
-                    this.script.exe.reset();
-                }
-            }
-        };
-
-        /**
-         * Destroys the current script with all it's definitions, and
-         * loads a new, empty one.
-         */
-=======
          */
         Controller.prototype.stop = function() {
             if (this.executing || this.paused) {
@@ -506,7 +383,6 @@
          * Destroys the current script with all it's definitions, and
          * loads a new, empty one.
          */
->>>>>>> e1136ebc
         Controller.prototype.newScript = function(clearStore) {
             if (typeof clearStore === 'undefined') {
                 clearStore = true;
@@ -519,14 +395,11 @@
             this.view.setQuantities({});
             this.view.presentResults({});
 
-<<<<<<< HEAD
-=======
             // Give new script object to descartes
             if (inBrowser) {
                 this.view.canvas.setModel(this.script);
             }
 
->>>>>>> e1136ebc
             if (clearStore && this.autoSave && window.localStorage) {
                 this.autoSaveStore.clear();
             }
@@ -717,11 +590,7 @@
         /**
          * Compiles the given script if the todo-list is empty.
          *
-<<<<<<< HEAD
-         * @param  {Script} script The script to compile
-=======
          * @param  script {Script} The script to compile
->>>>>>> e1136ebc
          * @return Whether the script has been compiled
          */
         Controller.prototype.compileScript = function(script) {
@@ -732,8 +601,6 @@
                 // Compile script and signal script that it has
                 // been compiled
                 script.setExecutable(this.compiler.compile(script));
-<<<<<<< HEAD
-=======
 
                 // Reset descartes canvas
                 if (inBrowser) {
@@ -745,18 +612,16 @@
                     this.view.showPlot(false);
                 }
 
->>>>>>> e1136ebc
                 return true;
             } else {
                 return false;
             }
         };
-<<<<<<< HEAD
 
         /**
          * Returns the most recent computed value of the given quantity.
          *
-         * @param qtyName = {String} The name of the quantity of which to return the value
+         * @param qtyName {String} The name of the quantity of which to return the value
          * @pre qtyName != null
          * @pre qtyName != undefined
          * @pre this.script.hasQuantity(qtyName)
@@ -819,75 +684,6 @@
         };
 
         /**
-=======
-
-        /**
-         * Returns the most recent computed value of the given quantity.
-         *
-         * @param qtyName {String} The name of the quantity of which to return the value
-         * @pre qtyName != null
-         * @pre qtyName != undefined
-         * @pre this.script.hasQuantity(qtyName)
-         * @return {Number} The value of Quantity qtyname
-         */
-        Controller.prototype.getQuantityValue = function(qtyName) {
-            if (!qtyName) {
-                throw new Error('Controller.prototype.getQuantity.pre :' +
-                    'quantity is null or undefined')
-            }
-            if (!this.script.hasQuantity(qtyName)) {
-                throw new Error('Controller.prototype.getQuantity.pre :' +
-                    'quantity does not exist')
-            }
-
-            return this.script.getQuantityValue(qtyName);
-        };
-
-        /**
-         * Sets the value of the given category 1 (user input) quantity.
-         *
-         * @param qtyname {String} The name of the quantity of which to set the value
-         * @param value {Number} value
-         * @pre value != null
-         * @pre value != undefined
-         * @pre qtyname != null
-         * @pre qtyname != undefined
-         * @pre this.script.hasQuantity(qtyname)
-         * @post this.script.quantities[qtyname].value = value
-         */
-        Controller.prototype.setUserInputQuantity = function(qtyName, value) {
-            if (value == null || value == undefined) {
-                throw new Error('Controller.prototype.setValue.pre :' +
-                    'value is null or undefined')
-            }
-            if (!qtyName) {
-                throw new Error('Controller.prototype.setValue.pre :' +
-                    'quantity is null or undefined')
-            }
-            if (this.script.getQuantity(qtyName).category != 1) {
-                throw new Error('Controller.prototype.getQuantity.pre :' +
-                    'not a category 1 (user-input) quantity')
-            }
-
-            // Update value in exe
-            this.script.setConstant(qtyName, value);
-        };
-
-
-        /**
-         * Gets Email address from the model.
-         *
-         * @pre model.EmailAddress != null
-         * @return {String} Email address
-         */
-        Controller.prototype.getEmailAddress = function() {
-            //TODO Precondition model.EmailAddress != null
-            //TODO Implementation
-            //TODO Tests
-        };
-
-        /**
->>>>>>> e1136ebc
          * Gets help files from the model.
          *
          * @pre model.HelpFiles != null
@@ -914,11 +710,7 @@
         /**
          * Loads demo script from the model.
          *
-<<<<<<< HEAD
-         * @param name = {String} name of demo script
-=======
          * @param name {String} name of demo script
->>>>>>> e1136ebc
          * @pre name != null
          * @pre name != undefined
          * @pre name \in model.demoScripts
@@ -937,11 +729,7 @@
         /**
          * Saves script on server and, returns a link to the script.
          *
-<<<<<<< HEAD
-         * @param name = {String} name of script
-=======
          * @param name {String} name of script
->>>>>>> e1136ebc
          * @pre name != null
          * @pre name != undefined
          * @pre name \not \in model.savedScripts
@@ -980,15 +768,63 @@
          * Returns the source code of the current script, optionally including
          * quantity units and comments.
          *
-<<<<<<< HEAD
          * @param {Boolean} includeUnits Whether to include the quantity units
          * in the output.
          * @param {Boolean} includeComments (optional) Whether to include the
-=======
+         * comments belonging to the quantities in the output
+         * @return {String} The source code of the current script, with or without
+         * units and comments as specified.
+         */
+        Controller.prototype.scriptToString = function(includeUnits, includeComments) {
+            return this.script.toString(includeUnits, includeComments);
+        };
+
+        /**
+         * Builds the model defined in the given source code and sets it
+         * as the current script.
+         *
+         * @param {String} source List of quantity definitions and optionally
+         * comments
+         * @param {Boolean} restoring (Optional) Whether we are restoring a script
+         * from the autoSaveStore. Set to true to
+         * @modifies this.script
+         * @post A new script has been created, containing all quantities
+         * defined in source.
+         * @return {Quantities[]} An array of quantities that have been added to the model.
+         */
+        Controller.prototype.setScriptFromSource = function(source, restoring) {
+            if (typeof(restoring) === 'undefined') {
+                restoring = false;
+            }
+        };
+
+
+        /**
+         * Returns the Script object currently managed by this controller.
+         *
+         * @return {Script} this.script
+         */
+        Controller.prototype.getScript = function() {
+            return this.script;
+        };
+
+        /**
+         * Returns the original source code of the current script, exactly as it
+         * was entered by the user. For more functionality, see scriptToString().
+         *
+         * @return {String} this.getScript().getSource()
+         */
+        Controller.prototype.getScriptSource = function() {
+            return this.script.getSource();
+        };
+
+        /**
+         * Returns the source code of the current script, optionally including
+         * quantity units and comments.
+         *
          * @param includeUnits {Boolean} Whether to include the quantity units
          * in the output.
          * @param includeComments {Boolean} (optional) Whether to include the
->>>>>>> e1136ebc
          * comments belonging to the quantities in the output
          * @return {String} The source code of the current script, with or without
          * units and comments as specified.
@@ -1001,15 +837,9 @@
          * Builds the model defined in the given source code and sets it
          * as the current script.
          *
-<<<<<<< HEAD
-         * @param {String} source List of quantity definitions and optionally
-         * comments
-         * @param {Boolean} restoring (Optional) Whether we are restoring a script
-=======
          * @param source {String} List of quantity definitions and optionally
          * comments
          * @param restoring {Boolean} (Optional) Whether we are restoring a script
->>>>>>> e1136ebc
          * from the autoSaveStore. Set to true to
          * @modifies this.script
          * @post A new script has been created, containing all quantities
@@ -1048,11 +878,7 @@
         /**
          * Saves the given script source to the backup store.
          *
-<<<<<<< HEAD
-         * @param {String} source The script source to save to the backup store.
-=======
          * @param source {String} The script source to save to the backup store.
->>>>>>> e1136ebc
          */
         Controller.prototype.saveScriptToBackupStore = function(source) {
             this.autoSaveStore.saveScript(source);
@@ -1085,7 +911,6 @@
         };
 
         /**
-<<<<<<< HEAD
          * Initialises GeneticOptimisation.
          */
         Controller.prototype.initGeneticOptimisation = function() {
@@ -1094,9 +919,6 @@
 
         /**
          * Generates a number of iterations of GeneticOptimisation.
-=======
-         * Generates a number of iterations of SPEA.
->>>>>>> e1136ebc
          *
          * @param iterations {Number} number of iterations
          * @pre model.Script contains pareto definitions
@@ -1128,13 +950,8 @@
          * Sets the position of a quantity in the network.
          *
          * @param quantity {Object} Quantity
-<<<<<<< HEAD
-         * @param x = {Number} Horizontal coordinate of the quantity
-         * @param y = {Number }Vertical coordinate of the quantity
-=======
          * @param x {Number} Horizontal coordinate of the quantity
          * @param y {Number }Vertical coordinate of the quantity
->>>>>>> e1136ebc
          * @pre name, x, y != null
          * @pre name, x,y != undefined
          * @post model.quantity.x = x
