--- conflicted
+++ resolved
@@ -24,14 +24,15 @@
 
 // If all requirements are loaded, we may create our 'class'.
 define(["model/script",
-<<<<<<< HEAD
         "model/compiler",
         "controller/AbstractView",
         "underscore",
-        "model/datastores/LocalQuantityStore"
+        "model/datastores/LocalBackupStore",
+        "model/exceptions/RuntimeError"
     ],
+    //"model/workers/AutoSaveWorker"],
     /**@lends Controller*/
-    function(Script, Compiler, AbstractView, _, LocalQuantityStore) {
+    function(Script, Compiler, AbstractView, _, LocalBackupStore, RuntimeError) {
         /**
          * @class Controller
          * @classdesc Base controller class.
@@ -122,12 +123,19 @@
             this.autoSave = false;
 
             /**
+             * Whether the application uses web workers or not. DO NOT
+             * SET DIRECTLY. Use setShouldUseWorkers().
+             *
+             * @param {Boolean}
+             */
+            this.useWorkers = false;
+
+            /**
              * The Quantity Store used for autosaving the script.
-             * Object must conform to the AbstractQuantityStore interface.
-             *
-             * @type {AbstractQuantityStore}
-             */
-            this.autoSaveStore = new LocalQuantityStore();
+             *
+             * @type {LocalBackupStore}
+             */
+            this.autoSaveStore = new LocalBackupStore();
 
             /**
              * The currently active tab in the UI.
@@ -142,38 +150,6 @@
              * @type {String}
              */
             this.status = "";
-=======
-		"model/compiler",
-		"controller/AbstractView",
-		"underscore",
-		"model/datastores/LocalBackupStore",
-		"model/exceptions/RuntimeError"],
-		//"model/workers/AutoSaveWorker"],
-		/**@lends Controller*/
-		function(Script, Compiler, AbstractView, _, LocalBackupStore, RuntimeError) {
-    /**
-     * @class Controller
-     * @classdesc Base controller class.
-     *
-     * @param view {AbstractView} The view with which the controller will communicate
-     * to present the results and data. If not provided, the controller will use a
-     * dummy view.
-     * @param script {Script} The script that the controller should manage and execute.
-     * @param compiler {Compiler} The compiler that should be used to compile the script.
-     */
-    function Controller(view) {
-        /**
-         * The view with which the controller will communicate
-         * to present the results and data.
-         *
-         * @type {AbstractView}
-         */
-        if (typeof view !== 'undefined') {
-            this.view = view;
-        } else {
-        	// Used in tests
-            this.view = new AbstractView();
->>>>>>> d5d8b926
         }
 
         /**
@@ -186,6 +162,59 @@
          */
         Controller.prototype.setAutoExecute = function(autoExecute) {
             this.autoExecute = autoExecute;
+        };
+
+        /**
+         * Sets whether the controller should automatically save the script to the
+         * backup store when adding or removing quantities.
+         *
+         * @param autoSave {Boolean} Whether to automatically save the script to the
+         * backup store
+         * @post this.autoSave = autoSave
+         */
+        Controller.prototype.setAutoSave = function(autoSave) {
+            this.autoSave = autoSave;
+        };
+
+        /**
+         * Sets the current position of the mouse cursor inside the
+         * descartes canvas, for use in the script. Descartes canvas coordinates
+         * are always within the range [0,100].
+         *
+         * @pre 0 <= x <= 100
+         * @pre 0 <= y <= 100
+         * @param {Number} x The x coordinate of the mouse cursor inside the
+         * descartes canvas
+         * @param {Number} y The y coordinate of the mouse cursor inside the
+         * descartes canvas
+         */
+        Controller.prototype.setMousePosInScript = function(x, y) {
+            this.script.exe.setMousePos(x, y);
+        };
+
+        /**
+         * Sets the current left mouse button status.
+         *
+         * @param {Boolean} buttonDown Whether the left mouse button is currently
+         * pressed
+         */
+        Controller.prototype.setMouseButtonInScript = function(buttonDown) {
+            this.script.exe.setMouseButton(buttonDown);
+        };
+
+        /**
+         * Sets wether the application should use web workers when they are
+         * available on the user's system. Currently workers are not used for
+         * anything but this can change in the future
+         *
+         * @param {Boolean} useWorkers Whether workers should be used when available
+         */
+        Controller.prototype.setUseWorkers = function(useWorkers) {
+            if (useWorkers && typeof(Worker) !== 'undefined' && inBrowser) {
+                this.useWorkers = true;
+            } else {
+                this.useWorkers = false;
+            }
         };
 
         /**
@@ -208,7 +237,12 @@
                     var controller = this;
                     this.runloop = setInterval(
                         function() {
-                            controller.execute();
+                            try {
+                                controller.execute();
+                            } catch (e) {
+                                controller.view.runtimeError(e);
+                                controller.stop();
+                            }
                         }, 1
                     );
                 }
@@ -220,6 +254,8 @@
          * them to the view.
          *
          * @pre this.script.isComplete()
+         * @throws {RuntimeError} If an error occured while evaluating one of the
+         * output quantities in the script.
          * @post The view has received the current values of all output quantities.
          */
         Controller.prototype.execute = function() {
@@ -232,9 +268,11 @@
 
             // Check whether another iteration should be made
             if (this.numIterations == 0 || this.currentIteration <= this.numIterations) {
-                // Present the results to the view
-                this.presentResults(this.script.getOutputQuantities())
-                this.view.drawPlot();
+                // Evaluate the expressions (definitions) of all output quantities
+                var results = this.script.getOutputQuantities();
+
+                // Push results to view
+                this.presentResults(results);
 
                 // Signal the executable that one iteration has been completed,
                 // for quantity history functionality
@@ -282,7 +320,10 @@
                 this.status = "Stopped";
                 this.view.setStatus(this.status);
                 this.currentIteration = 1;
-                this.script.exe.reset();
+
+                if (this.script.isCompiled()) {
+                    this.script.exe.reset();
+                }
             }
         };
 
@@ -302,7 +343,7 @@
             this.view.setQuantities({});
             this.view.presentResults({});
 
-            if (this.autoSave && window.localStorage && clearStore) {
+            if (clearStore && this.autoSave && window.localStorage) {
                 this.autoSaveStore.clear();
             }
         };
@@ -315,26 +356,14 @@
          */
         Controller.prototype.restoreSavedScript = function() {
             // Retrieve the definitions of all the stored quantities and add them to the script
-            if (this.autoSaveStore.numQuantities() > 0) {
-                var src = '';
-                // Get the names of all stored quantities
-                var storedQuantities = this.autoSaveStore.getQuantities();
-
-                for (var i = 0; i < storedQuantities.length; i++) {
-                    var qtyName = storedQuantities[i];
-                    var qty = this.autoSaveStore.loadQuantity(qtyName);
-
-                    // Add restored quantity to the script
-                    if (qty) {
-                        src += qty + '\n';
-                    }
-                }
-
-                this.setScriptFromSource(src, false);
-            }
-
-            // Do not attempt to compile the script now: leave it to the user to inspect the restored
-            // script and optionally run it now or after modifying it.
+            // Give precedence to individually stored quantities over entire script sources
+            if (this.autoSaveStore.hasScript()) {
+                // Retrieve script source
+                var src = this.autoSaveStore.loadScript();
+
+                // Restore the script from the retrieved source
+                this.setScriptFromSource(src, true);
+            }
         };
 
         /**
@@ -370,7 +399,6 @@
         };
 
         /**
-<<<<<<< HEAD
          * Sets the number of executions of the script.
          *
          * @param iteration {Number} number of iterations
@@ -395,13 +423,6 @@
                 this.run();
             }
         };
-=======
-         * The Quantity Store used for autosaving the script.
-         *
-         * @type {LocalBackupStore}
-         */
-        this.autoSaveStore = new LocalBackupStore();
->>>>>>> d5d8b926
 
         /**
          * Retrieves list of quantities.
@@ -432,11 +453,10 @@
                     'quantity does not exist')
             }
 
-            //TODO Precondition quantity \in Script 
+            //TODO Precondition quantity \in Script
             return this.script.getQuantity(qtyName);
         };
 
-<<<<<<< HEAD
         /**
          * Adds a quantity to the model.
          *
@@ -453,119 +473,18 @@
                     'definition is null or undefined')
             }
 
-            if (typeof autoSave === 'undefined') {
+            if (typeof(autoSave) === 'undefined') {
                 autoSave = true;
             }
 
             // Stop script, add quantity to script and update quantities in view
-=======
-    /**
-     * Sets whether the controller should automatically save the script to the
-     * backup store when adding or removing quantities.
-     *
-     * @param autoSave {Boolean} Whether to automatically save the script to the
-     * backup store
-     * @post this.autoSave = autoSave
-     */
-    Controller.prototype.setAutoSave = function(autoSave) {
-        this.autoSave = autoSave;
-    };
-
-    /**
-     * Sets the current position of the mouse cursor inside the
-     * descartes canvas, for use in the script. Descartes canvas coordinates
-     * are always within the range [0,100].
-     *
-     * @pre 0 <= x <= 100
-     * @pre 0 <= y <= 100
-     * @param {Number} x The x coordinate of the mouse cursor inside the
-     * descartes canvas
-     * @param {Number} y The y coordinate of the mouse cursor inside the
-     * descartes canvas
-     */
-    Controller.prototype.setMousePosInScript = function(x, y) {
-        this.script.exe.setMousePos(x, y);
-    };
-
-    /**
-     * Sets the current left mouse button status. 
-     *
-     * @param {Boolean} buttonDown Whether the left mouse button is currently
-     * pressed
-     */
-    Controller.prototype.setMouseButtonInScript = function(buttonDown) {
-        this.script.exe.setMouseButton(buttonDown);
-    };
-
-    /**
-     * Sets wether the application should use web workers when they are
-     * available on the user's system. Currently workers are not used for
-     * anything but this can change in the future
-     *
-     * @param {Boolean} useWorkers Whether workers should be used when available
-     */
-    Controller.prototype.setUseWorkers = function(useWorkers) {
-    	if (useWorkers && typeof(Worker) !== 'undefined' && inBrowser) {
-    		this.useWorkers = true;
-    	} else {
-    		this.useWorkers = false;
-    	}
-    };
-
-    /**
-     * Starts or resumes execution of the script.
-     *
-     * @post The script is being executed in a loop if the
-     * script is complete and non-empty.
-     * The script has been resumed if it was paused and
-     * otherwise has been started over.
-     */
-    Controller.prototype.run = function() {
-        if (this.script.isCompiled()) {
-        	if (this.numIterations == 0 || this.currentIteration <= this.numIterations) {
-	            // Update state
-	            this.executing = true;
-	            this.status = "Executing";
-	            this.view.setStatus(this.status);
-	            this.view.setExecuting(this.executing);
-
-	            var controller = this;
-	            this.runloop = setInterval(
-	                function() {
-	                	try {
-	                    	controller.execute();
-	                    } catch(e) {
-			        		controller.view.runtimeError(e);
-			        		controller.stop();
-			        	}
-	                }, 1
-	            );
-	        }
-        }
-    };
-
-    /**
-     * Evaluates the values of all category 2 quantities and provides
-     * them to the view.
-     *
-     * @pre this.script.isComplete()
-     * @throws {RuntimeError} If an error occured while evaluating one of the
-     * output quantities in the script.
-     * @post The view has received the current values of all output quantities.
-     */
-    Controller.prototype.execute = function() {
-        // Extra check to make sure that the model is complete and we are
-        // really (still) executing
-        if (!this.executing || !this.script.isCompiled()) {
->>>>>>> d5d8b926
             this.stop();
             var qty = this.script.addQuantity(definition);
             this.view.setQuantities(this.script.getQuantities());
 
-<<<<<<< HEAD
             // Autosave quantity if enabled
-            if (this.autoSave && window.localStorage && autoSave) {
-                this.autoSaveStore.saveQuantity(qty.name, definition);
+            if (autoSave && this.autoSave && window.localStorage) {
+                this.saveScriptToBackupStore(this.script.getSource());
             }
 
             // Compile script (if script is complete) and optionally autostart
@@ -574,77 +493,6 @@
                 this.run();
             }
         };
-=======
-        // Check whether another iteration should be made
-        if (this.numIterations == 0 || this.currentIteration <= this.numIterations) {
-        	// Evaluate the expressions (definitions) of all output quantities
-        	var results = this.script.getOutputQuantities();
-
-    		// Push results to view
-    		this.presentResults(results);
-
-            // Signal the executable that one iteration has been completed,
-	        // for quantity history functionality
-	        this.script.exe.step();
-	        this.currentIteration++;
-        }
-
-        // If specified number of iterations have been reached, stop executing
-        if (this.numIterations > 0 && this.currentIteration > this.numIterations) {
-        	this.stop();
-        }
-    };
-
-    /**
-     * Pauses the script but does not clear history or resets
-     * the current iteration.
-     *
-     * @post this.executing == false
-     */
-    Controller.prototype.pause = function() {
-        if (this.executing) {
-            clearInterval(this.runloop);
-
-            // Update state
-            this.executing = false;
-            this.view.setExecuting(this.executing);
-            this.status = "Paused";
-            this.view.setStatus(this.status);
-        }
-    };
-
-    /**
-     * Stops script execution if currently executing,
-     * Resets current iteration to 1
-     *
-     * @post this.executing == false && this.currentIteration == 1
-     */
-    Controller.prototype.stop = function() {
-        if (this.executing) {
-            clearInterval(this.runloop);
-
-            // Update state
-            this.executing = false;
-            this.view.setExecuting(this.executing);
-            this.status = "Stopped";
-            this.view.setStatus(this.status);
-            this.currentIteration = 1;
-
-            if (this.script.isCompiled()) {
-            	this.script.exe.reset();
-            }
-        }
-    };
-
-    /**
-     * Destroys the current script with all it's definitions, and
-     * loads a new, empty one.
-     */
-    Controller.prototype.newScript = function(clearStore) {
-        if (typeof clearStore === 'undefined') {
-            clearStore = true;
-        }
->>>>>>> d5d8b926
 
         /**
          * Deletes a quantity from the model.
@@ -665,120 +513,22 @@
                     'quantity does not exist')
             }
 
-<<<<<<< HEAD
             // Stop script, delete quantity from script and update quantities in view
             this.stop();
             this.script.deleteQuantity(qtyName);
             this.view.setQuantities(this.script.getQuantities());
-=======
-        if (clearStore && this.autoSave && window.localStorage) {
-        	this.autoSaveStore.clear();
-        }
-    };
-
-    /**
-     * Restores any script that was previously autosaved in the autoSaveStore.
-     *
-     * @post Any script that might have been stored in the autoSaveStore has
-     * been restored and loaded as the current Script.
-     */
-    Controller.prototype.restoreSavedScript = function() {
-    	// Retrieve the definitions of all the stored quantities and add them to the script
-    	// Give precedence to individually stored quantities over entire script sources
-    	if (this.autoSaveStore.hasScript()) {
-    		// Retrieve script source
-    		var src = this.autoSaveStore.loadScript();
-
-    		// Restore the script from the retrieved source
-    		this.setScriptFromSource(src, true);
-    	}
-    };
-
-    /**
-     * Signals the controller to switch state to the given tab.
-     *
-     * @param tab {Number} The tab to switch to.
-     * @post this.currentTab = tab
-     */
-    Controller.prototype.switchTab = function(tab) {
-        this.currentTab = tab;
-    };
-
-    /**
-     * Returns whether the script is currently executing.
-     *
-     * @return this.executing
-     */
-    Controller.prototype.isRunning = function() {
-        return this.executing;
-    };
-
-    /**
-     * Presents the results stored in the given output quantities
-     * to the view associated with this controller.
-     *
-     * @param cat2quantities {map<String, Quantity>} Map containing the output
-     * quantities to present to the view, keyed by quantity name.
-     * @post The given quantities and their values have been pushed to the
-     * view.
-     */
-    Controller.prototype.presentResults = function(cat2quantities) {
-        this.view.presentResults(cat2quantities);
-    };
-
-    /**
-     * Sets the number of executions of the script.
-     *
-     * @param iteration {Number} number of iterations
-     * @pre iterations != null
-     * @pre iterations != undefined
-     * @pre iterations >= 0
-     * @post controller.iterations == iteration
-     */
-    Controller.prototype.setIterations = function(iterations) {
-        if (!iterations) {
-            throw new Error('Controller.prototype.setIteration.pre :' +
-                'iterations is null or undefined')
-        }
-        if (!(iterations >= 0)) {
-            throw new Error('Controller.prototype.setIteration.pre :' +
-                'iterations is not greater than or equal to 0')
-        }
->>>>>>> d5d8b926
 
             // Remove quantity from autosave store
             if (this.autoSave && window.localStorage) {
-                this.autoSaveStore.deleteQuantity(qtyName);
-            }
-
-<<<<<<< HEAD
+                this.saveScriptToBackupStore(this.script.getSource());
+            }
+
             // Compile script (if script is complete) and optionally autostart
             this.compileScript(this.script);
             if (this.autoExecute) {
                 this.run();
             }
         };
-=======
-        //TODO Precondition quantity \in Script
-        return this.script.getQuantity(qtyName);
-    };
-
-    /**
-     * Adds a quantity to the model.
-     *
-     * @param definition {String} A single line of ACCEL script which contains the
-     * definition of the quantity to be added
-     * @pre definition != null
-     * @pre definition != undefined
-     * @post
-     * @modifies this.script.quantities
-     */
-    Controller.prototype.addQuantity = function(definition, autoSave) {
-        if (!definition) {
-            throw new Error('Controller.prototype.addQuantity.pre violated :' +
-                'definition is null or undefined')
-        }
->>>>>>> d5d8b926
 
         /**
          * Compiles the given script if the todo-list is empty.
@@ -819,15 +569,8 @@
                     'quantity does not exist')
             }
 
-<<<<<<< HEAD
             return this.script.getQuantityValue(qtyName);
         };
-=======
-        // Autosave quantity if enabled
-        if (autoSave && this.autoSave && window.localStorage) {
-        	this.saveScriptToBackupStore(this.script.getSource());
-        }
->>>>>>> d5d8b926
 
         /**
          * Sets the value of the given category 1 (user input) quantity.
@@ -859,13 +602,6 @@
             this.script.setConstant(qtyName, value);
         };
 
-<<<<<<< HEAD
-=======
-        // Remove quantity from autosave store
-        if (this.autoSave && window.localStorage) {
-        	this.saveScriptToBackupStore(this.script.getSource());
-        }
->>>>>>> d5d8b926
 
         /**
          * Gets Email address from the model.
@@ -891,7 +627,6 @@
             //TODO Tests
         };
 
-<<<<<<< HEAD
         /**
          * Gets demo scripts from the model.
          *
@@ -982,30 +717,49 @@
          *
          * @param {String} source List of quantity definitions and optionally
          * comments
-         * @param {Boolean} compileAndExecute (Optional) Whether to automatically
-         * (re)compile and execute the script after it has been constructed from
-         * the given source.
+         * @param {Boolean} restoring (Optional) Whether we are restoring a script
+         * from the autoSaveStore. Set to true to
          * @modifies this.script
          * @post A new script has been created, containing all quantities
          * defined in source.
-         */
-        Controller.prototype.setScriptFromSource = function(source, compileAndExecute) {
-            if (typeof compileAndExecute === 'undefined') {
-                compileAndExecute = true;
+         * @return {Quantities[]} An array of quantities that have been added to the model.
+         */
+        Controller.prototype.setScriptFromSource = function(source, restoring) {
+            if (typeof(restoring) === 'undefined') {
+                restoring = false;
             }
 
             // Stop the current model and create a new script with the
             // given source
-            this.newScript();
-            this.script.addSource(source);
+            this.newScript(!restoring);
+            var added = this.script.addSource(source, restoring);
             this.view.setQuantities(this.script.getQuantities());
 
-            if (compileAndExecute) {
+            // Test whether we're in the process of restoring a script from the backup
+            // store. If we are, don't save it again and don't compile it.
+            if (!restoring) {
+                // If autosave is enabled, save script to backup store
+                if (this.autoSave) {
+                    this.saveScriptToBackupStore(this.script.getSource());
+                }
+
+                // Compile script and execute immediately if autoExecute is enabled
                 this.compileScript(this.script);
                 if (this.autoExecute) {
                     this.run();
                 }
             }
+
+            return added;
+        };
+
+        /**
+         * Saves the given script source to the backup store.
+         *
+         * @param {String} source The script source to save to the backup store.
+         */
+        Controller.prototype.saveScriptToBackupStore = function(source) {
+            this.autoSaveStore.saveScript(source);
         };
 
         /**
@@ -1029,7 +783,7 @@
                 throw new Error('Controller.prototype.plot.pre :' +
                     'quantity2 is null or undefined')
             }
-            //TODO 
+            //TODO
             //TODO Implementation
             //TODO Tests
         };
@@ -1048,7 +802,7 @@
                 throw new Error('Controller.prototype.generate.pre :' +
                     'iterations is null or undefined')
             }
-            //TODO 
+            //TODO
             //TODO Implementation
             //TODO Tests
         };
@@ -1090,254 +844,6 @@
             //TODO Implementation
             //TODO Tests
         };
-=======
-        // Update value in exe
-        this.script.setConstant(qtyName, value);
-    };
-
-
-    /**
-     * Gets Email address from the model.
-     *
-     * @pre model.EmailAddress != null
-     * @return {String} Email address
-     */
-    Controller.prototype.getEmailAddress = function() {
-        //TODO Precondition model.EmailAddress != null
-        //TODO Implementation
-        //TODO Tests
-    };
-
-    /**
-     * Gets help files from the model.
-     *
-     * @pre model.HelpFiles != null
-     * @return {Object} List Help filenames
-     */
-    Controller.prototype.getHelpFiles = function() {
-        //TODO Precondition model.HelpFiles != null
-        //TODO Implementation
-        //TODO Tests
-    };
-
-    /**
-     * Gets demo scripts from the model.
-     *
-     * @pre model.DemoScripts != null
-     * @return {Object} List Demo Scriptnames
-     */
-    Controller.prototype.getDemoScripts = function() {
-        //TODO Precondition model.DemoScripts != null
-        //TODO Implementation
-        //TODO Tests
-    };
-
-    /**
-     * Loads demo script from the model.
-     *
-     * @param name = {String} name of demo script
-     * @pre name != null
-     * @pre name != undefined
-     * @pre name \in model.demoScripts
-     * @return {Object} Script
-     */
-    Controller.prototype.loadDemoScript = function(name) {
-        if (!name) {
-            throw new Error('Controller.prototype.loadDemoScript.pre :' +
-                'name is null or undefined')
-        }
-        //TODO Precondition name \in model.DemoScripts
-        //TODO Implementation
-        //TODO Tests
-    };
-
-    /**
-     * Saves script on server and, returns a link to the script.
-     *
-     * @param name = {String} name of script
-     * @pre name != null
-     * @pre name != undefined
-     * @pre name \not \in model.savedScripts
-     * @return {String} url to script
-     */
-    Controller.prototype.saveScript = function(name) {
-        if (!name) {
-            throw new Error('Controller.prototype.saveScript.pre :' +
-                'name is null or undefined')
-        }
-        //TODO Precondition name \in model.DemoScripts
-        //TODO Implementation
-        //TODO Tests
-    };
-
-    /**
-     * Returns the Script object currently managed by this controller.
-     *
-     * @return {Script} this.script
-     */
-    Controller.prototype.getScript = function() {
-        return this.script;
-    };
-
-    /**
-     * Returns the original source code of the current script, exactly as it
-     * was entered by the user. For more functionality, see scriptToString().
-     *
-     * @return {String} this.getScript().getSource()
-     */
-    Controller.prototype.getScriptSource = function() {
-        return this.script.getSource();
-    };
-
-    /**
-     * Returns the source code of the current script, optionally including
-     * quantity units and comments.
-     *
-     * @param {Boolean} includeUnits Whether to include the quantity units
-     * in the output.
-     * @param {Boolean} includeComments (optional) Whether to include the
-     * comments belonging to the quantities in the output
-     * @return {String} The source code of the current script, with or without
-     * units and comments as specified.
-     */
-    Controller.prototype.scriptToString = function(includeUnits, includeComments) {
-        return this.script.toString(includeUnits, includeComments);
-    };
-
-    /**
-     * Builds the model defined in the given source code and sets it
-     * as the current script.
-     *
-     * @param {String} source List of quantity definitions and optionally
-     * comments
-     * @param {Boolean} restoring (Optional) Whether we are restoring a script
-     * from the autoSaveStore. Set to true to
-     * @modifies this.script
-     * @post A new script has been created, containing all quantities
-     * defined in source.
-     * @return {Quantities[]} An array of quantities that have been added to the model.
-     */
-    Controller.prototype.setScriptFromSource = function(source, restoring) {
-        if (typeof(restoring) === 'undefined') {
-            restoring = false;
-        }
-
-    	// Stop the current model and create a new script with the
-    	// given source
-        this.newScript(!restoring);
-        var added = this.script.addSource(source, restoring);
-        this.view.setQuantities(this.script.getQuantities());
-
-        // Test whether we're in the process of restoring a script from the backup
-        // store. If we are, don't save it again and don't compile it.
-        if (!restoring) {
-        	// If autosave is enabled, save script to backup store
-        	if (this.autoSave) {
-        		this.saveScriptToBackupStore(this.script.getSource());
-        	}
-
-        	// Compile script and execute immediately if autoExecute is enabled
-            this.compileScript(this.script);
-            if (this.autoExecute) {
-                this.run();
-            }
-        }
-
-        return added;
-    };
-
-    /**
-     * Saves the given script source to the backup store.
-     *
-     * @param {String} source The script source to save to the backup store.
-     */
-    Controller.prototype.saveScriptToBackupStore = function(source) {
-    	this.autoSaveStore.saveScript(source);
-    };
-
-    /**
-     * Plots the relation between two Quantities.
-     *
-     * @param quantity1 {Object} quantity
-     * @param quantity2 {Object} quantity
-     * @pre quantity1, quantity2 = category 3, category 4 quantity
-     * @pre quantity1 != null
-     * @pre quantity1 != undefined
-     * @pre quantity2 != null
-     * @pre quantity2 != undefined
-     * @return {Object} plot information for descartes
-     */
-    Controller.prototype.plot = function(quantity1, quantity2) {
-        if (!quantity1) {
-            throw new Error('Controller.prototype.plot.pre :' +
-                'quantity1 is null or undefined')
-        }
-        if (!quantity2) {
-            throw new Error('Controller.prototype.plot.pre :' +
-                'quantity2 is null or undefined')
-        }
-        //TODO
-        //TODO Implementation
-        //TODO Tests
-    };
-
-    /**
-     * Generates a number of iterations of SPEA.
-     *
-     * @param iterations {Number} number of iterations
-     * @pre model.Script contains pareto definitions
-     * @pre iterations != null
-     * @pre iterations != undefined
-     * @return {Object} List Quantities
-     */
-    Controller.prototype.generate = function(iterations) {
-        if (!iterations) {
-            throw new Error('Controller.prototype.generate.pre :' +
-                'iterations is null or undefined')
-        }
-        //TODO
-        //TODO Implementation
-        //TODO Tests
-    };
-
-    /**
-     * Gets list of quantities and their position in the network
-     *
-     * @return {Object} List Quantities and their position
-     */
-    Controller.prototype.getNetwork = function() {
-        //TODO Implementation
-        //TODO Tests
-    };
-
-    /**
-     * Sets the position of a quantity in the network.
-     *
-     * @param quantity {Object} Quantity
-     * @param x = {Number} Horizontal coordinate of the quantity
-     * @param y = {Number }Vertical coordinate of the quantity
-     * @pre name, x, y != null
-     * @pre name, x,y != undefined
-     * @post model.quantity.x = x
-     * @post model.quantity.y = y
-     */
-    Controller.prototype.setPosition = function(quantity, x, y) {
-        if (!quantity) {
-            throw new Error('Controller.prototype.generate.pre :' +
-                'quantity is null or undefined')
-        }
-        if (!x) {
-            throw new Error('Controller.prototype.generate.pre :' +
-                'x is null or undefined')
-        }
-        if (!y) {
-            throw new Error('Controller.prototype.generate.pre :' +
-                'y is null or undefined')
-        }
-        //TODO Implementation
-        //TODO Tests
-    };
->>>>>>> d5d8b926
 
 
         // Exports are needed, such that other modules may invoke methods from this module file.
