--- conflicted
+++ resolved
@@ -22,89 +22,64 @@
 }
 /*******************************************************************/
 
-<<<<<<< HEAD
-define(["model/fileloader", "model/preprocessor", "model/macroexpander"],
-        /**@lends Model*/ function(FileLoader, PreProcessor, MacroExpander) {
-    /**
-     * @class
-     * @classdesc The compiler takes code as input, and outputs an executable and report when compiling.
-     */
-    function Compiler() {
-=======
 define(["model/fileloader",
         "model/preprocessor",
         "model/macroexpander",
         "underscore"
-    ], /**@lends Model*/
-    function(FileLoader,
-        PreProcessor,
-        MacroExpander,
-        _) {
->>>>>>> e5d1b5cb
+        ], /**@lends Model*/
+        function(FileLoader,
+            PreProcessor,
+            MacroExpander,
+            _) {
+
+    /**
+     * The pre-processor performs passes on the code for analysis purposes, as well as making it ready for the macroExpander.
+     */
+    function Compiler() {
         /**
          * The pre-processor performs passes on the code for analysis purposes, as well as making it ready for the macroExpander.
          */
         this.preProcessor = new PreProcessor();
 
-<<<<<<< HEAD
         /**
          * The macro expander will expand all macros, such that the code can be eval()'d.
          */
         this.macroExpander = new MacroExpander();
 
         /**
+         * All the quantities in the script to be compiled.
+         *
+         * @type {Map<String, Quantity>}
+         */
+        this.quantities = null;
+
+        /**
          * The file loader is reponsible for loading all files, like macros and library functions.
          */
         this.fileLoader = new FileLoader();
-        this.fileLoader.load("func");
-        this.fileLoader.load("operators");
-        this.fileLoader.load("quantifier");
-        this.fileLoader.load("cond");
 
-        this.fileLoader.load("map", "library");
-        this.fileLoader.load("foldl", "library");
-        this.fileLoader.load("zip", "library");
-        this.fileLoader.load("nzip", "library");
+        this.fileLoader.load("cond", "macros");
+        this.fileLoader.load("func", "macros");
+        this.fileLoader.load("operators", "macros");
+        this.fileLoader.load("history", "macros");
 
-        this.fileLoader.load("add", "library");
-        this.fileLoader.load("subtract", "library");
-        this.fileLoader.load("multiply", "library");
-        this.fileLoader.load("divide", "library");
+        this.fileLoader.load("functions", "library");
 
-        this.fileLoader.load("sin", "library");
-        this.fileLoader.load("cos", "library");
-        this.fileLoader.load("tan", "library");
-        this.fileLoader.load("pow", "library");
-        this.fileLoader.load("sqrt", "library");
-        this.fileLoader.load("abs", "library");
-        this.fileLoader.load("ceil", "library");
-        this.fileLoader.load("floor", "library");
-        this.fileLoader.load("round", "library");
-        this.fileLoader.load("max", "library");
-        this.fileLoader.load("min", "library");
-        this.fileLoader.load("acos", "library");
-        this.fileLoader.load("asin", "library");
-        this.fileLoader.load("atan", "library");
-        this.fileLoader.load("atan2", "library");
-        this.fileLoader.load("exp", "library");
-        this.fileLoader.load("ln", "library");
-        this.fileLoader.load("log", "library");
-        this.fileLoader.load("modulo", "library");
-        this.fileLoader.load("sum", "library");
+        /**
+         * Contains the quantities for which the history has been checked
+         */
+        this.historyChecked = [];
 
-        this.fileLoader.load("__if__", "library");
+        /**
+         * The total number of quantities in the script being compiled.
+         */
+        this.totalNumQuantities = 0;
+    }
 
-        this.fileLoader.load("and", "library");
-        this.fileLoader.load("equal", "library");
-        this.fileLoader.load("greaterThan", "library");
-        this.fileLoader.load("greaterThanEqual", "library");
-        this.fileLoader.load("imply", "library");
-        this.fileLoader.load("lessThan", "library");
-        this.fileLoader.load("lessThanEqual", "library");
-        this.fileLoader.load("not", "library");
-        this.fileLoader.load("notEqual", "library");
-        this.fileLoader.load("or", "library");
-    }
+    /**
+     * The macro expander will expand all macros, such that the code can be eval()'d.
+     */
+    this.macroExpander = new MacroExpander();
 
     /**
      * Compiles a piece of ACCEL code and outputs an object, containing an executable.
@@ -113,143 +88,85 @@
      * @return {Object}         An object, containing an executable and information.
      */
     Compiler.prototype.compile = function(script) {
+        this.quantities = script.getQuantities();
+
+        // Determine all time-dependent quantities
+        this.determineTimeDependencies();
+
         // Pre-process and expand.
         var code = this.preProcessor.process(script);
         code = this.fileLoader.getLibrary() + code;
         code = this.macroExpander.expand(code, this.fileLoader.getMacros());
+
+        exe = eval(code);
+        exe.__report__ = script.getQuantities();
+
         return {
             report: script.getQuantities(),
-            exe: eval(code)
-=======
-            /**
-             * The macro expander will expand all macros, such that the code can be eval()'d.
-             */
-            this.macroExpander = new MacroExpander();
-
-            /**
-             * All the quantities in the script to be compiled.
-             *
-             * @type {Map<String, Quantity>}
-             */
-            this.quantities = null;
-
-            /**
-             * The file loader is reponsible for loading all files, like macros and library functions.
-             */
-            this.fileLoader = new FileLoader();
-
-            this.fileLoader.load("cond", "macros");
-            this.fileLoader.load("func", "macros");
-            this.fileLoader.load("operators", "macros");
-            this.fileLoader.load("history", "macros");
-
-            this.fileLoader.load("functions", "library");
-
-            /**
-             * Contains the quantities for which the history has been checked
-             */
-            this.historyChecked = [];
-
-            /**
-             * The total number of quantities in the script being compiled.
-             */
-            this.totalNumQuantities = 0;
-        }
-
-        /**
-         * Compiles a piece of ACCEL code and outputs an object, containing an executable.
-         *
-         * @param {Script} script   The ACCEL script to be compiled.
-         * @return {Object}         An object, containing an executable and information.
-         */
-        Compiler.prototype.compile = function(script) {
-            this.quantities = script.getQuantities();
-
-            // Determine all time-dependent quantities
-            this.determineTimeDependencies();
-
-            // Pre-process and expand.
-            var code = this.preProcessor.process(script);
-            code = this.fileLoader.getLibrary() + code;
-            code = this.macroExpander.expand(code, this.fileLoader.getMacros());
-
-            exe = eval(code);
-            exe.__report__ = script.getQuantities();
-
-            return {
-                report: script.getQuantities(),
-                exe: exe
-            };
->>>>>>> e5d1b5cb
+            exe: exe
         };
     };
 
-<<<<<<< HEAD
+    /**
+     * Flags all time-dependent quantities in this.quantities as such
+     *
+     * @modifies this.quantities
+     */
+    Compiler.prototype.determineTimeDependencies = function() {
+        this.historyChecked = [];
+        this.totalNumQuantities = _.size(this.quantities);
+
+        var historyQuantities = this.getTimeDependentQuantities();
+        for (var qty in historyQuantities) {
+            this.setTimeDependent(historyQuantities[qty], true);
+        }
+    };
+
+    /**
+     * Recursively sets whether the given quantity, and all quantities depending on it,
+     * are time-dependent.
+     *
+     * @param {Quantity} quantity The quantity to use as starting point. All of it's reverse dependencies, if any, are checked recursively.
+     * @param {Boolean} timeDependent Whether to mark quantity and it's reverse dependencies as time dependent or not.
+     */
+    Compiler.prototype.setTimeDependent = function(quantity, timeDependent) {
+        // Base case: if all quantities have been checked
+        if (this.historyChecked.indexOf(quantity.name) >= 0) {
+            //console.log(quantity.name + " already checked");
+            return;
+        }
+
+        quantity.isTimeDependent = timeDependent;
+        this.historyChecked.push(quantity.name);
+        //console.log ("Starting " + quantity.name);
+        for (var dep in quantity.reverseDeps) {
+            //console.log("Going to dependency " + this.quantities[quantity.reverseDeps[dep]].name);
+            this.setTimeDependent(this.quantities[quantity.reverseDeps[dep]], timeDependent);
+        }
+
+        //console.log ("Finished " + quantity.name);
+        //console.log ("History log: " + this.historyChecked);
+    };
+
+    /**
+     * Returns all quantities in this.quantities marked as time-dependent by the analyser.
+     * First step in determining ALL time-dependent quantities.
+     *
+     * @return A map of all quantities in this.quantities marked as time-dependent,
+     * keyed by quantity name.
+     */
+    Compiler.prototype.getTimeDependentQuantities = function() {
+        var tdquantities = {};
+
+        for (var qtyName in this.quantities) {
+            if (this.quantities[qtyName].isTimeDependent) {
+                tdquantities[qtyName] = this.quantities[qtyName];
+            }
+        }
+
+        return tdquantities;
+    };
+
     // Exports all macros.
     return Compiler;
-});
-=======
-        /**
-         * Flags all time-dependent quantities in this.quantities as such
-         *
-         * @modifies this.quantities
-         */
-        Compiler.prototype.determineTimeDependencies = function() {
-            this.historyChecked = [];
-            this.totalNumQuantities = _.size(this.quantities);
-
-            var historyQuantities = this.getTimeDependentQuantities();
-            for (var qty in historyQuantities) {
-                this.setTimeDependent(historyQuantities[qty], true);
-            }
-        };
-
-        /**
-         * Recursively sets whether the given quantity, and all quantities depending on it,
-         * are time-dependent.
-         *
-         * @param {Quantity} quantity The quantity to use as starting point. All of it's reverse dependencies, if any, are checked recursively.
-         * @param {Boolean} timeDependent Whether to mark quantity and it's reverse dependencies as time dependent or not.
-         */
-        Compiler.prototype.setTimeDependent = function(quantity, timeDependent) {
-            // Base case: if all quantities have been checked
-            if (this.historyChecked.indexOf(quantity.name) >= 0) {
-                //console.log(quantity.name + " already checked");
-                return;
-            }
-
-            quantity.isTimeDependent = timeDependent;
-            this.historyChecked.push(quantity.name);
-            //console.log ("Starting " + quantity.name);
-            for (var dep in quantity.reverseDeps) {
-                //console.log("Going to dependency " + this.quantities[quantity.reverseDeps[dep]].name);
-                this.setTimeDependent(this.quantities[quantity.reverseDeps[dep]], timeDependent);
-            }
-
-            //console.log ("Finished " + quantity.name);
-            //console.log ("History log: " + this.historyChecked);
-        };
-
-        /**
-         * Returns all quantities in this.quantities marked as time-dependent by the analyser.
-         * First step in determining ALL time-dependent quantities.
-         *
-         * @return A map of all quantities in this.quantities marked as time-dependent,
-         * keyed by quantity name.
-         */
-        Compiler.prototype.getTimeDependentQuantities = function() {
-            var tdquantities = {};
-
-            for (var qtyName in this.quantities) {
-                if (this.quantities[qtyName].isTimeDependent) {
-                    tdquantities[qtyName] = this.quantities[qtyName];
-                }
-            }
-
-            return tdquantities;
-        };
-
-        // Exports all macros.
-        return Compiler;
-    });
->>>>>>> e5d1b5cb
+});