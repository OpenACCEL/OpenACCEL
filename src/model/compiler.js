--- conflicted
+++ resolved
@@ -77,11 +77,8 @@
             this.fileLoader.load("log", "library");
             this.fileLoader.load("modulo", "library");
             this.fileLoader.load("sum", "library");
-<<<<<<< HEAD
-            
+
             this.fileLoader.load("random", "library");
-=======
-
             this.fileLoader.load("__if__", "library");
 
             this.fileLoader.load("and", "library");
@@ -94,8 +91,6 @@
             this.fileLoader.load("not", "library");
             this.fileLoader.load("notEqual", "library");
             this.fileLoader.load("or", "library");
-
->>>>>>> 776b977e
         }
 
         /**
