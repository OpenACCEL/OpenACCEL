function min() {
<<<<<<< HEAD
    return nzip(arguments, Math.min);
}

min.base = Infinity;
=======
    return zip(arguments, Math.min);
}
>>>>>>> e5d1b5cb
<|MERGE_RESOLUTION|>--- conflicted
+++ resolved
@@ -1,10 +1,5 @@
 function min() {
-<<<<<<< HEAD
-    return nzip(arguments, Math.min);
+    return zip(arguments, Math.min);
 }
 
-min.base = Infinity;
-=======
-    return zip(arguments, Math.min);
-}
->>>>>>> e5d1b5cb
+min.base = Infinity;