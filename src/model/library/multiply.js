--- conflicted
+++ resolved
@@ -1,14 +1,7 @@
 function multiply(x, y) {
-<<<<<<< HEAD
-	return zip(x, y, function() {
-        return x * y;
-    });
-}
-
-multiply.base = 1;
-=======
     return zip([x, y], function(a, b) {
         return a * b;
     });
 }
->>>>>>> e5d1b5cb
+
+multiply.base = 1;