--- conflicted
+++ resolved
@@ -7,14 +7,10 @@
  * @return      	array x with y appended to it
  */
 function vAppend(x, y) {
-<<<<<<< HEAD
     if (arguments.length != arguments.callee.length) {
         throw new Error('Wrong number of arguments for ' + arguments.callee.name +
             '. Expected: ' + arguments.callee.length + ', got: ' + arguments.length);
     }
-=======
-
->>>>>>> ed81161e
     if (x instanceof Object) {
         var result = {};
         for (var key in x) {
