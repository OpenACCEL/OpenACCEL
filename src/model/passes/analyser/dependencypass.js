/*
 * The dependency Pass retrieves the dependencies from the script for each of the
 * quantities.
 *
 * @author Jacco Snoeren
 */

/* Browser vs. Node ***********************************************/
inBrowser = typeof window !== 'undefined';
inNode = !inBrowser;

if (inNode) {
    require = require('requirejs');
} else {
    require.config({
        baseUrl: 'scripts'
    });
}
/*******************************************************************/

define(['model/passes/analyser/analyserpass', 'model/quantity', 'model/functionList'], /**@lends Model.Passes.Analyser*/ function(AnalyserPass, Quantity, FunctionList) {
    /**
     * @class
     * @classdesc This pass is part of the Script Analyser and extracts:
     *  -Dependencies of quantities: on which quantities the value of a 
     *   certain quantity depends
     *  -Reverse dependencies: which quantities depend on the quantity being defined
     *  -Whether a quantity has been given a definition already, or is a 'todo-item'
     */
    function DependencyPass() {
        this.functionlist = FunctionList.getList();
    }

    DependencyPass.prototype = new AnalyserPass();

    /**
     * Determines the dependencies of the given quantity
     *
     * @param line {String} The line of ACCEL code containing the definition of quantity
     * @param quantity {Quantity} The Quantity of which to determine the dependencies
     * @param quantities {Object} The current quantities in the script.
     * @return A Quantity object with filled in dependency information/data.
     */
<<<<<<< HEAD
    DependencyPass.prototype.analyse = function(line, quantity, quantities) {
        // Reset quantities array
        quantity.dependencies = [];

        // get all variable names from the right hand side
        var dep = quantity.definition.match(this.regexes.varNames);
=======
    DependencyPass.prototype.analyse = function(line, quantities) {
        // left and right hand side of the definitions
        var lhs = this.getLHS(line);
        var rhs = this.getRHS(line);

        // get the quantity for which we determine the dependencies
        var qty = this.getVariables(lhs)[0];

        // get all variable names from the right hand side
        var dep = this.getVariables(rhs);
        
        if (!quantities[qty].dependencies) {
            quantities[qty].dependencies = [];
        }
>>>>>>> 776b977e

        // Identify all dependencies and add them to the quantities
        if (dep) {
            dep.forEach((function(d) {
                // It could be that the dependent variable is not yet in the quantities because
                // it has not been defined yet. Therefore, instead test whether the variable
                // is local to this definition and if not, add it as a dependency. Also, a single
                // variable can occur multiple times in the rhs of a definition. Check this
                // as well.
                if (quantity.parameters.indexOf(d) == -1 && quantity.dependencies.indexOf(d) == -1 && this.functionlist.indexOf(d) == -1) {
                    quantity.dependencies.push(d);
                    
                    // It could be that it is used in multiple definitions while being
                    // undefined. Therefore only add it if it's not already there 
                    if (!quantities[d]) {
                        quantities[d] = new Quantity();
                        quantities[d].name = d;
                        quantities[d].todo = true;
                        quantities[d].source = d + '=';
                    }

                    // Add the quantity being defined as a reverse dependency of this quantity
                    if (!quantities[d].reverseDeps) {
                        quantities[d].reverseDeps = [];
                        quantities[d].reverseDeps.push(quantity.name);
                    } else {
                        if (quantities[d].reverseDeps.indexOf(quantity.name) == -1) {
                            quantities[d].reverseDeps.push(quantity.name);
                        }
                    }
                }
            }).bind(this));
        }

        return quantity;
    };

    // Exports are needed, such that other modules may invoke methods from this module file.
    return DependencyPass;
});<|MERGE_RESOLUTION|>--- conflicted
+++ resolved
@@ -41,15 +41,10 @@
      * @param quantities {Object} The current quantities in the script.
      * @return A Quantity object with filled in dependency information/data.
      */
-<<<<<<< HEAD
-    DependencyPass.prototype.analyse = function(line, quantity, quantities) {
+    DependencyPass.prototype.analyse = function(line, quantities) {
         // Reset quantities array
         quantity.dependencies = [];
 
-        // get all variable names from the right hand side
-        var dep = quantity.definition.match(this.regexes.varNames);
-=======
-    DependencyPass.prototype.analyse = function(line, quantities) {
         // left and right hand side of the definitions
         var lhs = this.getLHS(line);
         var rhs = this.getRHS(line);
@@ -63,7 +58,6 @@
         if (!quantities[qty].dependencies) {
             quantities[qty].dependencies = [];
         }
->>>>>>> 776b977e
 
         // Identify all dependencies and add them to the quantities
         if (dep) {
