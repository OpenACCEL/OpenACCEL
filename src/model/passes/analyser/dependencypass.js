/*
 * The dependency Pass retrieves the dependencies from the script for each of the
 * quantities.
 *
 * @author Jacco Snoeren
 */

/* Browser vs. Node ***********************************************/
inBrowser = typeof window !== 'undefined';
inNode = !inBrowser;

if (inNode) {
    require = require('requirejs');
} else {
    require.config({
        baseUrl: 'scripts'
    });
}
/*******************************************************************/

define(['model/passes/analyser/analyserpass', 'model/quantity', 'model/reservedwords'], /**@lends Model.Passes.Analyser*/ function(AnalyserPass, Quantity, ReservedWords) {
    /**
     * @class
     * @classdesc This pass is part of the Script Analyser and extracts:
     *  -Dependencies of quantities: on which quantities the value of a
     *   certain quantity depends
     *  -Reverse dependencies: which quantities depend on the quantity being defined
     *  -Whether a quantity has been given a definition already, or is a 'todo-item'
     */
    function DependencyPass() {
        this.reservedwords = ReservedWords.getList();
    }

    DependencyPass.prototype = new AnalyserPass();

    /**
     * Determines the dependencies of the given quantity
     *
     * @param line {String} The line of ACCEL code containing the definition of quantity
     * @param quantity {Quantity} The Quantity of which to determine the dependencies
     * @param quantities {Object} The current quantities in the script.
     * @return A Quantity object with filled in dependency information/data.
     */
    DependencyPass.prototype.analyse = function(line, quantity, quantities) {
        // Reset quantities array
        quantity.dependencies = [];

        // left and right hand side of the definitions
        var lhs = this.getLHS(line);
        var rhs = this.getRHS(line);

        // get the quantity for which we determine the dependencies
        var qty = this.getVariables(lhs)[0];

        // get all variable names from the right hand side
        var dep = this.getVariables(rhs);

        if (!quantities[qty].dependencies) {
            quantities[qty].dependencies = [];
        }

        // Identify all dependencies and add them to the quantities
        if (dep) {
            dep.forEach((function(d) {
                // It could be that the dependent variable is not yet in the quantities because
                // it has not been defined yet. Therefore, instead test whether the variable
                // is local to this definition and if not, add it as a dependency. Also, a single
                // variable can occur multiple times in the rhs of a definition. Check this
                // as well.
<<<<<<< HEAD
                if (quantity.parameters.indexOf(d) == -1 && quantity.dependencies.indexOf(d) == -1 && this.functionlist.indexOf(d) == -1
                    && quantity.name != d) {
=======
                if (quantity.parameters.indexOf(d) == -1 && quantity.dependencies.indexOf(d) == -1 && this.reservedwords.indexOf(d) == -1) {
>>>>>>> 3c2235ad
                    quantity.dependencies.push(d);

                    // It could be that it is used in multiple definitions while being
                    // undefined. Therefore only add it if it's not already there 
                    if (!quantities[d]) {
                        quantities[d] = new Quantity();
                        quantities[d].name = d;
                        quantities[d].todo = true;
                        quantities[d].source = d + '=';
                    }

                    // Add the quantity being defined as a reverse dependency of this quantity
                    if (!quantities[d].reverseDeps) {
                        quantities[d].reverseDeps = [];
                        quantities[d].reverseDeps.push(quantity.name);
                    } else {
                        if (quantities[d].reverseDeps.indexOf(quantity.name) == -1) {
                            quantities[d].reverseDeps.push(quantity.name);
                        }
                    }
                }
            }).bind(this));
        }

        return quantity;
    };

    // Exports are needed, such that other modules may invoke methods from this module file.
    return DependencyPass;
});<|MERGE_RESOLUTION|>--- conflicted
+++ resolved
@@ -67,12 +67,8 @@
                 // is local to this definition and if not, add it as a dependency. Also, a single
                 // variable can occur multiple times in the rhs of a definition. Check this
                 // as well.
-<<<<<<< HEAD
                 if (quantity.parameters.indexOf(d) == -1 && quantity.dependencies.indexOf(d) == -1 && this.functionlist.indexOf(d) == -1
                     && quantity.name != d) {
-=======
-                if (quantity.parameters.indexOf(d) == -1 && quantity.dependencies.indexOf(d) == -1 && this.reservedwords.indexOf(d) == -1) {
->>>>>>> 3c2235ad
                     quantity.dependencies.push(d);
 
                     // It could be that it is used in multiple definitions while being
