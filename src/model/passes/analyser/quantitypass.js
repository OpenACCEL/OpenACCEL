/*
 * File containing the QuantityPass class
 *
 * @author Roel Jacobs
 */

/* Browser vs. Node ***********************************************/
inBrowser = typeof window !== 'undefined';
inNode = !inBrowser;

if (inNode) {
    require = require('requirejs');
} else {
    require.config({
        baseUrl: 'scripts'
    });
}
/*******************************************************************/

define(['model/passes/analyser/analyserpass', 'model/quantity'], /**@lends Model.Passes.Analyser*/ function(AnalyserPass, Quantity) {
    /**
     * @class
     * @classdesc This pass is part of the Analyser and extracts:
     * 	-Quantity names
     *	-Parameters of user-defined functions
     *	-Whether quantities have a definition or not
     */
    function QuantityPass() {

    }

    QuantityPass.prototype = new AnalyserPass();

    /**
     * Determines the quantity being defined in the given line of script,
     * along with any parameters.
     *
     * @param line {String} The line of ACCEL code in which a quantity is defined
     * @param quantity {Quantity} Unused, can be null
     * @param quantities {Object} The current quantities in the script.
     * @modifies quantity, quantities
     * @post quantity in quantities
     * @return A Quantity object representing the quantity which is defined in line.
     */
    QuantityPass.prototype.analyse = function(line, quantity, quantities) {
        if (!quantities) {
            throw new Error('QuantityPass.analyse.pre violated:' +
                'quantities is null or undefined');
        }

        // Left and right hand sides of the definition
        var lhs = this.getLHS(line);
        var rhs = this.getRHS(line);

        // get all variable names from the left hand side
        var vars = this.getVariables(lhs);

        // first entry in vars is the quantity name
        var qtyName = vars[0];
        var qty;

        // Existing quantity is redefined. We have to make sure to keep the reverse dependencies
        // of _this_ quantity, but remove this quantity from all reverse dependency lists of 
        // it's dependencies
        if (qtyName in quantities) {
            qty = quantities[qtyName];
            qty.LHS = lhs;
            qty.source = line;
            qty.definition = rhs;
            qty.todo = false;
            
            // If there are other items left in vars, then this are the parameters.
            qty.parameters = vars.slice(1);

            // Remove the redefined quantity from reverse dependencies
            for (var dep in qty.dependencies) {
                quantities[qty.dependencies[dep]].reverseDeps = _.without(quantities[qty.dependencies[dep]].reverseDeps, qtyName);
<<<<<<< HEAD
=======
            }

            // Check whether time-dependent
            if (qty.definition.indexOf("{") >= 0) {
                qty.isTimeDependent = true;
>>>>>>> 1c489aa7
            }
        } 

        else {
            // Create new quantity and add it to the quantities
            qty = new Quantity();
            qty.name = qtyName;
            qty.LHS = lhs;
            qty.source = line;
            qty.definition = rhs;

            // Straightforward check for empty definitions of quantities. Further 
            // checking of todo-items is done in the dependency pass.
            if (rhs == '') {
                qty.todo = true;
            } else {
                qty.todo = false;
            }
            
            // If there are other items left in vars, then this are the parameters.
            qty.parameters = vars.slice(1);

            // Check whether time-dependent
            if (qty.definition.indexOf("{") >= 0) {
                qty.isTimeDependent = true;
            }

            // Add to quantities
            quantities[qtyName] = qty;
        }

        return qty;
    };


    // Exports are needed, such that other modules may invoke methods from this module file.
    return QuantityPass;
});<|MERGE_RESOLUTION|>--- conflicted
+++ resolved
@@ -75,14 +75,11 @@
             // Remove the redefined quantity from reverse dependencies
             for (var dep in qty.dependencies) {
                 quantities[qty.dependencies[dep]].reverseDeps = _.without(quantities[qty.dependencies[dep]].reverseDeps, qtyName);
-<<<<<<< HEAD
-=======
             }
 
             // Check whether time-dependent
             if (qty.definition.indexOf("{") >= 0) {
                 qty.isTimeDependent = true;
->>>>>>> 1c489aa7
             }
         } 
 
