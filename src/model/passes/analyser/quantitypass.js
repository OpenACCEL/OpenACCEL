/*
 * File containing the QuantityPass class
 *
 * @author Roel Jacobs
 */

/* Browser vs. Node ***********************************************/
inBrowser = typeof window !== 'undefined';
inNode = !inBrowser;

if (inNode) {
    require = require('requirejs');
} else {
    require.config({
        baseUrl: 'scripts'
    });
}
/*******************************************************************/

define(['model/passes/analyser/analyserpass', 'model/quantity'], /**@lends Model.Passes.Analyser*/ function(AnalyserPass, Quantity) {
    /**
     * @class
     * @classdesc This pass is part of the Analyser and extracts:
     * 	-Quantity names
     *	-Parameters of user-defined functions
     *	-Whether quantities have a definition or not
     */
    function QuantityPass() {

    }

    QuantityPass.prototype = new AnalyserPass();

    /**
     * Determines the quantity being defined in the given line of script,
     * along with any parameters.
     *
     * @param line {String} The line of ACCEL code in which a quantity is defined
     * @param quantity {Quantity} Unused, can be null
     * @param quantities {Object} The current quantities in the script.
     * @modifies quantity, quantities
     * @post quantity in quantities
     * @return A Quantity object representing the quantity which is defined in line.
     */
    QuantityPass.prototype.analyse = function(line, quantity, quantities) {
        if (!quantities) {
            throw new Error('QuantityPass.analyse.pre violated:' +
                'quantities is null or undefined');
        }

        // Left and right hand sides of the definition
        var lhs = this.getLHS(line);
        var rhs = this.getRHS(line);

<<<<<<< HEAD
        // Get all variable names from the left hand side
        var vars = lhs.match(this.regexes.varNames);
=======
        // get all variable names from the left hand side
        var vars = this.getVariables(lhs);

		// Create quantities if it doesn't already exist
        if (!quantities) {
            quantities = {};
        }

        // first entry in vars is the quantity name
>>>>>>> 776b977e
        var qtyName = vars[0];
        var qty;

        // If the quantity already exists, update it instead of creating a new one
        // to preserve reverse dependencies!
        if (qtyName in quantities) {
            qty = quantities[qtyName];
            qty.LHS = lhs;
            qty.source = line;
            qty.definition = rhs;
            qty.todo = false;
            
            // If there are other items left in vars, then this are the parameters.
            qty.parameters = vars.slice(1);
        } else {
            // Create new quantity and add it to the quantities
            qty = new Quantity();
            qty.name = qtyName;
            qty.LHS = lhs;
            qty.source = line;
            qty.definition = rhs;

            // Straightforward check for empty definitions of quantities. Further 
            // checking of todo-items is done in the dependency pass.
            if (rhs == '') {
                qty.todo = true;
            } else {
                qty.todo = false;
            }
            
            // If there are other items left in vars, then this are the parameters.
            qty.parameters = vars.slice(1);

            // Add to quantities
            quantities[qtyName] = qty;
        }

        return qty;
    };


    // Exports are needed, such that other modules may invoke methods from this module file.
    return QuantityPass;
});<|MERGE_RESOLUTION|>--- conflicted
+++ resolved
@@ -52,10 +52,6 @@
         var lhs = this.getLHS(line);
         var rhs = this.getRHS(line);
 
-<<<<<<< HEAD
-        // Get all variable names from the left hand side
-        var vars = lhs.match(this.regexes.varNames);
-=======
         // get all variable names from the left hand side
         var vars = this.getVariables(lhs);
 
@@ -65,7 +61,6 @@
         }
 
         // first entry in vars is the quantity name
->>>>>>> 776b977e
         var qtyName = vars[0];
         var qty;
 
