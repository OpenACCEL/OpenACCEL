--- conflicted
+++ resolved
@@ -27,9 +27,6 @@
          * Various utility regexes which may be usefull when performing passes.
          */
         this.regexes = {};
-<<<<<<< HEAD
-        this.regexes.identifier = /([\w.]*[a-zA-Z]\w*\b(?!\s*[\(:]))/g;
-=======
 
 
         // Regex to get all quantity identifiers that are NOT functions
@@ -41,7 +38,6 @@
         this.regexes.variables = /(?:^|[^\w.])(\w*[a-zA-Z_]\w*\b(?!\s*:))/g;
 
         // Regex to get all quantity identifiers that ARE functions
->>>>>>> 573780ab
         this.regexes.function = /(\w+)(?=[(])/g;
         this.regexes.squareBrackets = /(\d*[a-zA-Z]+\w*)(\[\d*[a-zA-Z]+\w*\])/g;
         this.regexes.dots = /(\d*[a-zA-Z]+\w*)(\.\d+)/g;
