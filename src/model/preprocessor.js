--- conflicted
+++ resolved
@@ -17,11 +17,8 @@
 }
 /*******************************************************************/
 
-<<<<<<< HEAD
-define(["model/passes/preprocessor/historypass",
-=======
 define(["model/stringreplacer",
->>>>>>> e3f2cfdb
+        "model/passes/preprocessor/historypass",
         "model/passes/preprocessor/unitpass",
         "model/passes/preprocessor/operatorpass",
         "model/passes/preprocessor/exepass",
@@ -29,20 +26,14 @@
         "model/passes/preprocessor/packagepass",
         "model/passes/preprocessor/vectorpass",
         "model/passes/preprocessor/namedvectorpass",
-<<<<<<< HEAD
         "model/passes/preprocessor/uipass",
-        "model/passes/preprocessor/ifpass"
-    ],
-    /**@lends Model*/
-    function(HistoryPass,
-=======
         "model/passes/preprocessor/ifpass",
         "model/passes/preprocessor/quantifierpass",
         "model/passes/preprocessor/commentpass"
     ],
     /**@lends Model*/
     function(StringReplacer,
->>>>>>> e3f2cfdb
+        HistoryPass,
         UnitPass,
         OperatorPass,
         ExePass,
@@ -50,14 +41,11 @@
         PackagePass,
         VectorPass,
         NamedVectorPass,
-<<<<<<< HEAD
         UIPass,
-        IfPass) {
-=======
         IfPass,
         QuantifierPass,
         CommentPass) {
->>>>>>> e3f2cfdb
+
         /**
          * @class
          * @classdesc The pre-processor performs multiple passes over the code for transformation and analysation.
@@ -67,12 +55,9 @@
              * The 'passes' object is an array of passes and not a dictionary, because the order of pass execution matters.
              */
             this.passes = [];
-<<<<<<< HEAD
             this.passes.push(new HistoryPass());
-=======
             this.passes.push(new CommentPass());
             this.passes.push(new QuantifierPass());
->>>>>>> e3f2cfdb
             this.passes.push(new NamedVectorPass());
             this.passes.push(new VectorPass());
             this.passes.push(new IfPass());
