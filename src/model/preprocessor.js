--- conflicted
+++ resolved
@@ -25,13 +25,8 @@
         "model/passes/preprocessor/packagepass",
         "model/passes/preprocessor/vectorpass",
         "model/passes/preprocessor/namedvectorpass",
-<<<<<<< HEAD
-        "model/passes/preprocessor/ifpass",
-        "model/passes/preprocessor/quantifierpass"
-=======
         "model/passes/preprocessor/uipass",
         "model/passes/preprocessor/ifpass"
->>>>>>> e5d1b5cb
     ],
     /**@lends Model*/
     function(HistoryPass,
@@ -42,13 +37,8 @@
         PackagePass,
         VectorPass,
         NamedVectorPass,
-<<<<<<< HEAD
-        IfPass,
-        QuantifierPass) {
-=======
         UIPass,
         IfPass) {
->>>>>>> e5d1b5cb
         /**
          * @class
          * @classdesc The pre-processor performs multiple passes over the code for transformation and analysation.
@@ -58,11 +48,7 @@
              * The 'passes' object is an array of passes and not a dictionary, because the order of pass execution matters.
              */
             this.passes = [];
-<<<<<<< HEAD
-            this.passes.push(new QuantifierPass());
-=======
             this.passes.push(new HistoryPass());
->>>>>>> e5d1b5cb
             this.passes.push(new NamedVectorPass());
             this.passes.push(new VectorPass());
             this.passes.push(new IfPass());
