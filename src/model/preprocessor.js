/*
 * The pre-processor performs passes on some input code.
 *
 * @author Roy Stoof
 */

/* Browser vs. Node ***********************************************/
inBrowser = typeof window !== 'undefined';
inNode = !inBrowser;

if (inNode) {
    require = require('requirejs');
} else {
    require.config({
        baseUrl: "scripts"
    });
}
/*******************************************************************/

define(["model/passes/preprocessor/unitpass",
        "model/passes/preprocessor/operatorpass",
        "model/passes/preprocessor/exepass",
        "model/passes/preprocessor/funcpass",
        "model/passes/preprocessor/packagepass",
<<<<<<< HEAD
        "model/passes/preprocessor/arraypass"
=======
        "model/passes/preprocessor/vectorpass"
>>>>>>> e39ed248
    ],
    /**@lends PreProcessor*/
    function(UnitPass,
        OperatorPass,
        ExePass,
        FuncPass,
        PackagePass,
<<<<<<< HEAD
        ArrayPass) {
=======
        VectorPass) {
>>>>>>> e39ed248
        /**
         * @class
         * @classdesc The pre-processor performs multiple passes over the code for transformation and analysation.
         */
        function PreProcessor() {
            /**
             * The Pre-Processor holds an analysis report for the passes.
             */
            this.report = null;

            /**
             * The 'passes' object is an array of passes and not a dictionary, because the order of pass execution matters.
             */
            this.passes = [];
            this.passes.push(new UnitPass());
            this.passes.push(new ExePass());
            this.passes.push(new FuncPass());
            this.passes.push(new OperatorPass());
            this.passes.push(new PackagePass());
<<<<<<< HEAD
            this.passes.push(new ArrayPass());
=======
            this.passes.push(new VectorPass());
>>>>>>> e39ed248
        }

        /**
         * Transforms a piece of code with the configured order of passes.
         *
         * @param {String} code     A single line of input code.
         * @return {String} A single line of processed code.
         */
        PreProcessor.prototype.process = function(code) {
            // Perform all passes on the code and return its output.
            var lines = code.split("\n");

            for (var i = 0; i < this.passes.length; i++) {
                lines = this.passes[i].parse(lines, this.report);
            }

            return lines.join("");
        };

        // Exports all macros.
        return PreProcessor;
    });<|MERGE_RESOLUTION|>--- conflicted
+++ resolved
@@ -22,11 +22,7 @@
         "model/passes/preprocessor/exepass",
         "model/passes/preprocessor/funcpass",
         "model/passes/preprocessor/packagepass",
-<<<<<<< HEAD
-        "model/passes/preprocessor/arraypass"
-=======
         "model/passes/preprocessor/vectorpass"
->>>>>>> e39ed248
     ],
     /**@lends PreProcessor*/
     function(UnitPass,
@@ -34,11 +30,7 @@
         ExePass,
         FuncPass,
         PackagePass,
-<<<<<<< HEAD
-        ArrayPass) {
-=======
         VectorPass) {
->>>>>>> e39ed248
         /**
          * @class
          * @classdesc The pre-processor performs multiple passes over the code for transformation and analysation.
@@ -58,11 +50,7 @@
             this.passes.push(new FuncPass());
             this.passes.push(new OperatorPass());
             this.passes.push(new PackagePass());
-<<<<<<< HEAD
-            this.passes.push(new ArrayPass());
-=======
             this.passes.push(new VectorPass());
->>>>>>> e39ed248
         }
 
         /**
