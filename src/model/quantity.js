--- conflicted
+++ resolved
@@ -99,8 +99,7 @@
          *
          * @type {Number}
          */
-<<<<<<< HEAD
-		this.value = 0;
+        this.value = 0;
 
 
         /**
@@ -110,9 +109,6 @@
          * @type {String}
          */
         this.source = '';
-=======
-        this.value = 0;
->>>>>>> f838e23c
     }
 
     /**
