--- conflicted
+++ resolved
@@ -87,17 +87,13 @@
          */
         this.todo = true;
 
-		/**
+        /**
          * The current value of the quantity, as evaluated in the executable.
          * Default value is zero.
          *
          * @type {Number}
          */
-<<<<<<< HEAD
-		this.currentValue = 0;
-=======
-		this.value = 0;
->>>>>>> 93bd491a
+        this.value = 0;
     }
 
 
