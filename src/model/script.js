/*
 *
 * @author Jacco Snoeren
 */

/* Browser vs. Node ***********************************************/
inBrowser = typeof window !== 'undefined';
inNode = !inBrowser;

if (inNode) {
    require = require('requirejs');
} else {
    require.config({
        baseUrl: "scripts"
    });
}
/*******************************************************************/

// If all requirements are loaded, we may create our 'class'.
<<<<<<< HEAD
define(["model/compiler", "model/analyser", "model/quantity"], function(Compiler, Analyser, Quantity) {
    /**
     * @class Script
     * @classdesc The Script class represents an ACCEL script/model, containing the defined quantities,
     * compiled executable and source code.
     */
=======
define(["model/compiler", "model/analyser", "model/quantity"], /** @lends Model. */ function(Compiler, Analyser, Quantity) {
>>>>>>> 61a7e40c
    function Script(source) {
        this.compiler = new Compiler();
        this.analyser = new Analyser();

        /**
         * The source of the ACCEL script, as provided by the user.
         *
         * @type {String}
         */
        this.source = '';

        /**
         * Whether the script has been modified since the
         * last time that this.toSource() was called.
         *
         * @type {Boolean}
         */
        this.scriptModified = false;

        /**
         * The executable javascript code representing the ACCEL model
         * as stored in the source attribute.
         *
         * @type {String}
         */
        this.exe = null;

        /**
         * Contains the quantities that together make up the ACCEL script.
         *
         * @type {map<String, Quantity>}
         */
        this.quantities = {};

        // TODO store array of quantity names to preserve the order in which
        // they were defined

        if (typeof source !== 'undefined') {
            // Source code is given, initialize.
            var lines = source.split("\n");
            lines.forEach((function(line) {
                this.addQuantity(line);
            }).bind(this));
        }
    }


    Script.prototype = {

        /**
         * Returns whether the script can be compiled and executed.
         *
         * @return this.analyser.scriptComplete && this.quantities.length > 0
         */
        isComplete: function() {
            return this.analyser.isScriptComplete() && Object.keys(this.quantities).length > 0;
        },

        /**
         * Returns whether the quantity is in the script.
         *
         * @param {String} qtyname The name of the quantity
         * @return qtyName in quantities
         */
        hasQuantity: function(qtyName) {
            return qtyName in this.quantities;
        },

        /**
         * Returns an object with quantity names as keys and the corresponding
         * Quantity objects as values
         *
         * @return this.quantities
         */
        getQuantities: function() {
            return this.quantities;
        },

        /**
         * Returns an object containing all category 2 quantities, keyed
         * by quantity name, and containing their current values if the script
         * can be executed.
         *
         * @return this.analyser.getOutputQuantities()
         */
        getOutputQuantities: function() {
            var cat2quantities = this.analyser.getOutputQuantities();

            // Populate object with quantity values if script can be evaluated
            if (this.isComplete()) {
                for (q in cat2quantities) {
                    cat2quantities[q].value = this.getQuantityValue(q);
                }
            }

            return cat2quantities;
        },

        /**
         * Returns the quantity with the given name.
         *
         * @param {String} qtyName The name of the quantity to return.
         * @pre this.hasQuantity(qtyName)
         * @return this.quantities[qtyName]
         */
        getQuantity: function(qtyName) {
            if (!this.hasQuantity(qtyName)) {
                throw new Error('Script.prototype.getQuantity.pre :' +
                'no Quantity named qtyName')
            }

            return this.quantities[qtyName];
        },

        /**
         * Returns the value of the quantity with the given name
         *
         * @param {String} qtyName The name of the quantity of which to return the value
         * @pre this.hasQuantity(qtyName) && !this.quantities[qtyName].todo
         * @return this.quantities[qtyName]
         */
        getQuantityValue: function(qtyName) {
            if (!this.hasQuantity(qtyName)) {
                throw new Error('Script.prototype.getQuantityValue.pre :' +
                'no Quantity named qtyName')
            }
            if (this.quantities[qtyName].todo) {
                throw new Error('Script.prototype.getQuantityValue.pre :' +
                'quantity qtyName undefined (todo)!')
            }

            return eval("this.exe." + qtyName + "();");
        },
        

        /**
         * Adds the quantity defined in source to the script. If the quantity already exists,
         * it's definition is updated.
         *
         * @param {String} source The definition of the quantity to be added, as specified by the user
         * @pre true
         * @modifies quantities
         * @post The quantity defined in source has been added to the script, the category of all
         * quantities has been re-evaluated and the script has been recompiled if complete.
         */
        addQuantity: function(source) {
            // Analyse the added line of code and add the defined quantity to the model
            this.quantities = this.analyser.analyse(source, this.quantities);
            this.scriptChanged();
        },

        /**
         * Deletes the given quantity from the script if it's in there,
         * or sets it as todo-item if nessecary
         *
         * @param qtyName The name of the quantity to delete
         * @pre this.hasQuantity(qtyName) && !this.quantities[qtyname].todo
         * @post The quantity named qtyName has been deleted from the script or set as todo, 
         * the category of all quantities has been re-evaluated and the script has
         * been recompiled if complete.
         * @modifies quantities
         */
        deleteQuantity: function(qtyName) {
            if (!this.hasQuantity(qtyName)) {
                throw new Error('Script.prototype.deleteQuantity.pre :' +
                'quantity does not exist')
            }
            if (!this.quantities[qtyname].todo) {
                throw new Error('Script.prototype.deleteQuantity.pre :' +
                'quantity cannot be deleted: is a todo item')
            }

            var qty = this.quantities[qtyName];

            // Delete all dependencies of this quantity that are marked as todo and have no other reverse dependencies!
            qty.dependencies.forEach((function(d) {
                if (this.quantities[d].todo) {
                    if (this.quantities[d].reverseDeps == [qtyName]) {
                        // We are the only quantity depending on it, so delete it
                        delete this.quantities[d];
                    } else {
                        // Remove us from reverse-dependency list
                        delete this.quantities[d].reverseDeps[qtyname];
                    }
                }
            }).bind(this));

            // If there are quantities depending on this quantity, mark it as todo but do not
            // delete it from the object
            if (qty.reverseDeps.length > 0) {
                this.quantities[qtyName].markAsTodo();
            }

            // If it has no reverse dependencies, delete it entirely
            else {
                delete this.quantities[qtyName];
            }

            this.scriptChanged();
        },

        /**
         * Sets the value of a category 1 user input quantity.
         *
         * @param {String} qtyName The name of the category 1 quantity to set the value of
         * @param {Number} value The value to give to the Quantity with name qtyName
         * @pre qtyName in this.quantities && this.quantities[qtyName].category == 1
         */
        setConstant: function(qtyName, value) {
            if(!this.hasQuantity(qtyName)) {
                throw new Error('Script.prototype.setConstant.pre :' +
                'no Quantity named qtyName')
            }
            if(this.quantities[qtyName].category != 1) {
                throw new Error('Script.prototype.setConstant.pre :' +
                'Quantity qtyName is not of category 1')
            }

            // TODO implementation
        },

        /**
         * Does all things that should be done when the script has changed:
         * - Re-evaluates the category of all quantities
         *
         * Call this method when this.quantities has been modified.
         *
         * @modifies this.quantities
         * @post The categories of all quantities have been determined and set.
         */
        scriptChanged: function() {
            this.scriptModified = true;
            
            // Determine categories of all quantities
            this.analyser.determineCategories(this.quantities);
        },

        /**
         * Returns the code of the script as a single string.
         *
         * @param {Boolean} includeUnits (optional) Whether to include the units in the string representation
         * @modifies source
         */
        toSource: function(includeUnits) {
            // Make parameter optional by setting value if undefined
            if (typeof includeUnits === 'undefined') {
                includeUnits = false;
            }

            // If the script has not been modified since the last call to toSource, return
            // the cached value instead of re-evaluating
            if (!this.scriptModified) {
                return this.source;
            }

            // Iterate through all quantities and append their string representation to the source code
            var lines = [];
            for (var qtyName in this.quantities) {
                var qty = this.quantities[qtyName];

                // Do not include quantities in the script string that are undefined!
                if (!qty.todo) {
                    lines.push(qty.toString(includeUnits));
                }
            }

            this.source = lines.join("\n");
            this.scriptModified = false;
            
            return this.source;
        }
    };

    // Exports are needed, such that other modules may invoke methods from this module file.
    return Script;
});<|MERGE_RESOLUTION|>--- conflicted
+++ resolved
@@ -17,16 +17,7 @@
 /*******************************************************************/
 
 // If all requirements are loaded, we may create our 'class'.
-<<<<<<< HEAD
-define(["model/compiler", "model/analyser", "model/quantity"], function(Compiler, Analyser, Quantity) {
-    /**
-     * @class Script
-     * @classdesc The Script class represents an ACCEL script/model, containing the defined quantities,
-     * compiled executable and source code.
-     */
-=======
 define(["model/compiler", "model/analyser", "model/quantity"], /** @lends Model. */ function(Compiler, Analyser, Quantity) {
->>>>>>> 61a7e40c
     function Script(source) {
         this.compiler = new Compiler();
         this.analyser = new Analyser();
