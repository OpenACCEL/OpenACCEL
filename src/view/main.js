var controller;
var canvasCreator;

require(["../controller/ControllerAPI", "../controller/AbstractView", "../view/descartes/canvascreator"], /**@lends View*/ function(Controller, AbstractView, CanvasCreator) {
    /**
     * @class View
     * @classdesc Interface declaring the methods that the view with which the Controller will
     * communicate should implement.
     */
    function View(canvasCreator) {
        this.canvasCreator = canvasCreator;
        this.descartesCanvas = null;
    }

    View.prototype = new AbstractView();

    /**
     * Uses the given map of quantities to update the UI lists.
     *
     * @param quantities {map<String, Quantity>} All the quantities
     * currently in the model, including todo quantities with empty
     * definitions.
     */
    View.prototype.setQuantities = function(quantities) {
        synchronizeScriptList(quantities);
        synchronizeScriptArea();
    };

    /**
     * Displays the values of the given output quantities in the UI.
     *
     * @param cat2quantities {map<String, Quantity>} A map of all output
     * quantities in the script.
     */
    View.prototype.presentResults = function(cat2quantities) {
        synchronizeResults(cat2quantities);
    };

    /**
     * Trigger creation of the necessary plot canvases
     */
    View.prototype.setUpPlot = function(controller) {
        $('#plotdiv').toggle(true);
        this.descartesCanvas = canvasCreator.createDescartesCanvas(controller.getScript(), 'plot', 300, 300);
    };

    /**
     * Trigger an update of the plot canvas
     */
    View.prototype.drawPlot = function() {
        if (this.descartesCanvas) {
            this.descartesCanvas.handler.modelElement = controller.getScript();
            this.descartesCanvas.draw();
        };
    };

    /**
     * Changes UI elements depending on whether the OpenACCEL model is being executed.
     *
     * @param executing Boolean indicating whether the OpenACCEL model is being executed.
     */
    View.prototype.setExecuting = function(executing) {
        setExecuting(executing);
    };

<<<<<<< HEAD
    canvasCreator = new CanvasCreator();

    //var canvasCreator = null; //TODO not null
    controller = new Controller(new View(canvasCreator));
=======
    View.prototype.runtimeError = function(err) {
        console.log("Runtime error: " + err.message);
    };

    controller = new Controller(new View());
>>>>>>> d5d8b926
    controller.setAutoExecute(true);
    // controller.autoSave = true;
    // controller.restoreSavedScript();
    controller.view.setUpPlot(controller);

});<|MERGE_RESOLUTION|>--- conflicted
+++ resolved
@@ -63,18 +63,12 @@
         setExecuting(executing);
     };
 
-<<<<<<< HEAD
-    canvasCreator = new CanvasCreator();
-
-    //var canvasCreator = null; //TODO not null
-    controller = new Controller(new View(canvasCreator));
-=======
     View.prototype.runtimeError = function(err) {
         console.log("Runtime error: " + err.message);
     };
 
-    controller = new Controller(new View());
->>>>>>> d5d8b926
+    canvasCreator = new CanvasCreator();
+    controller = new Controller(new View(canvasCreator));
     controller.setAutoExecute(true);
     // controller.autoSave = true;
     // controller.restoreSavedScript();
