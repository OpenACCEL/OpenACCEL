--- conflicted
+++ resolved
@@ -18,12 +18,6 @@
     }
 );
 
-<<<<<<< HEAD
-function deleteQuantity(line) {
-    //controller.deleteQuantity(line);
-    //Scriptlist.removeLine(line);
-    console.log('delete ' + line);
-=======
 function deleteQuantity(quantity) {
     console.log('deleting ' + quantity);
 
@@ -35,21 +29,20 @@
     Report.resultBuffer.hideIfEmpty('#resultdiv');
 
     console.log('deleted ' + quantity);
->>>>>>> 9bfdfcea
 };
 
 var linenr = 0;
 function addQuantity(string) {
     var split = string.split('=');
-    
+
     //Approximate Script list
     split = [split[0].split(' ').join(''), split[1].split(' ').join('')];
     addScriptlistLine(linenr++, split[0], split[1], '?');
     scriptlistBuffer.flip();
-    
+
     console.log('Pre-added line: ' + string);
     $('#scriptline').select();
-    
+
     setTimeout(
         function() {
             controller.addQuantity(string);
@@ -64,11 +57,7 @@
             // Report.resultBuffer.empty();
             // if (split[0] == 'out' || split[0] == 'out2') {
             //     console.log('output variable found');
-<<<<<<< HEAD
-            //     Report.addResult(split[0], controller.getValue(split[0]));
-=======
             //     Report.addResult(split[0], controller.getQuantityValue(split[0]));
->>>>>>> 9bfdfcea
             // }
             // Report.resultBuffer.flip();
             Report.todolistBuffer.hideIfEmpty('#tododiv');
@@ -82,7 +71,7 @@
 
 /**
  * Synchronize the content of the #scriptlist div with the model
- * 
+ *
  * @param  {Object} quantities All quantities registered in the model
  */
 function synchronizeScriptList(quantities) {
@@ -92,16 +81,10 @@
     var i = 0;
     for (var q in quantities) {
         var quantity = quantities[q];
-<<<<<<< HEAD
-        
-        //TODOs
-        if (quantity.definition == "") {
-=======
         console.log(quantity);
-        
+
         //TODOs
         if (quantity.todo) {
->>>>>>> 9bfdfcea
             Report.addTodo(quantity.name);
         } else {
             addScriptlistLine(i++, quantity.name, quantity.definition, quantity.category);
@@ -109,15 +92,11 @@
 
         //Results
         if (quantity.category == 2) {
-<<<<<<< HEAD
-            Report.addResult(quantity.name, controller.getValue(quantity.name));
-=======
             try {
                 Report.addResult(quantity.name, objectToString(controller.getQuantityValue(quantity.name)));
             } catch(e) {
                 console.log(e);
             }
->>>>>>> 9bfdfcea
         }
     }
     scriptlistBuffer.flip();
@@ -125,8 +104,6 @@
     Report.resultBuffer.flip();
 }
 
-<<<<<<< HEAD
-=======
 function objectToString(obj) {
     if (obj instanceof Object) {
         var results = [];
@@ -145,12 +122,11 @@
     }
 }
 
->>>>>>> 9bfdfcea
 //------------------------------------------------------------------------------
 
 /**
  * Selects indicated line and puts it's contents in the #scriptline element
- * 
+ *
  * @param  {Number} line  Identifier of the to be selected line
  * @param  {String} value To be put in the #scriptline element
  */
@@ -166,7 +142,7 @@
 
 /**
  * Constructs a buffer object to contain updated content of a div and update the div when desired
- * 
+ *
  * @param {String} div Id of the div who's content is to be buffered
  * @class
  * @classdesc Buffer class to contain updated content of a div and update the div when desired
@@ -184,7 +160,7 @@
 
     /**
      * Checks whether the buffer is empty
-     * 
+     *
      * @return {Boolean} True if and only if buffer is empty
      */
     this.isEmpty = function() {
@@ -202,7 +178,7 @@
 
     /**
      * Appends html to the buffer
-     * 
+     *
      * @param {String} html String to be appended to the buffer
      */
     this.append = function(html) {
@@ -225,7 +201,7 @@
 
 /**
  * Generates HTML for a line of ACCEL code to be added to the listing in the #scriptlist element
- * 
+ *
  * @param {Number} line     Line number to identify this line of code
  * @param {String} left     Left-hand of the equation
  * @param {String} right    Right-hand side of the equation
@@ -239,18 +215,14 @@
             <div class="inline operator">=</div>\
             <div class="inline ellipsis max256w">' + right + '</div>\
             <div class="inline comment">(cat.=' + category + ')</div>\
-<<<<<<< HEAD
-            <a onclick="deleteQuantity(#line' + line + ')" class="inline lineoption">delete</a>\
-=======
             <a onclick="deleteQuantity(\'' + left + '\')" class="inline lineoption">delete</a>\
->>>>>>> 9bfdfcea
         </label>\
     ';
 }
 
 /**
  * Adds HTML for a line of ACCEL code to the buffer
- * 
+ *
  * @param {Number} line     Line number to identify this line of code
  * @param {String} left     Left-hand of the equation
  * @param {String} right    Right-hand side of the equation
@@ -282,14 +254,14 @@
 
 /**
  * Constructs a dynamic slider object
- * 
+ *
  * @param {String} identifier String to be used as a suffix in the id values of the generated html elements
  * @param {Object} quantity   Object which the input element affects
  * @param {String} label      String to be used as a label for the input element in the UI
  * @param {Number} val        Initial value of the slider
  * @param {Number} min        Minimal value of the slider
  * @param {Number} max        Maximal value of the slider
- * 
+ *
  * @class
  * @classdesc Dynamic slider class to be generated according to ACCEL script requirements
  */
@@ -331,7 +303,7 @@
  * @param {String} identifier String to be used as a suffix in the id values of the generated html elements
  * @param {Object} quantity   Object which the input element affects
  * @param {String} label      String to be used as a label for the input element in the UI
- * 
+ *
  * @class
  * @classdesc Dynamic checkbox class to be generated according to ACCEL script requirements
  */
@@ -373,7 +345,7 @@
 
 /**
  * Add dynamic input element to the #userinput element
- * 
+ *
  * @param {Object} elements    Object with {@code appendHTML(div, name, identifier)} function to append the corresponding HTML to #userinput
  * @param {String} label       A string displayed near the input element to describe it
  * @param {Number} identifier  A unique number to identify the element later on
@@ -422,7 +394,7 @@
 
     /**
      * Adds a quantity to be defined to the #todo element
-     * 
+     *
      * @param {String} quantity Quantity to be implemented
      */
     addTodo: function(quantity) {
@@ -437,7 +409,7 @@
 
     /**
      * Adds a quantity to the list of quantities which are a parameter to the selected quantity
-     * 
+     *
      * @param {String} quantity Quantity which is an argument for the selected quantity
      * @param {String} property [description]
      */
@@ -453,7 +425,7 @@
 
     /**
      * Adds a quantity to the list of quantities which use the selected quantity as a parameter
-     * 
+     *
      * @param {String} quantityQuantity for which the selected quantity is an argument
      * @param {String} property [description]
      */
@@ -469,7 +441,7 @@
 
     /**
      * Adds a resulting quantity to the #result element
-     * 
+     *
      * @param {String} quantity Left-hand of the equation
      * @param {String} result   Right-hand side of the equation
      */
