--- conflicted
+++ resolved
@@ -148,7 +148,6 @@
             });
         });
 
-<<<<<<< HEAD
         /** Test translateUnits().
          * Unit kg squared.
          */
@@ -169,7 +168,8 @@
             });
             assert.throws(function() {
                 preprocessor.translateUnits();
-=======
+            });
+        });
         /**
          * Test case for translateRHS().
          * Definition with function calls.
@@ -191,7 +191,6 @@
             });
             assert.throws(function() {
                 preprocessor.translateRHS();
->>>>>>> 707ef928
             });
         });
     });
