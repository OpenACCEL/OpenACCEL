suite("Max Library", function() {
    var compiler;
    var macros;
    var assert;
    var Script;

    setup(function(done) {
<<<<<<< HEAD
        // This saves the module for use in tests. You have to use
        // the done callback because this is asynchronous.
        requirejs(["assert", "model/compiler", "model/script"], function(assertModule, module, scriptModule) {
            console.log("Loaded 'Compiler & FileLoader' module.");
            assert = assertModule;
            compiler = new module();
            Script = scriptModule;
=======
        requirejs(["assert", "model/compiler"], function(assertModule, compilerModule) {
            console.log("Loaded 'Compiler' module.");
            assert = assertModule;
            compiler = new compilerModule();
>>>>>>> f838e23c
            done();
        });
    });

    suite("expansion", function() {
        test("should expand for 'x = min(5, 2, 3, 7, 1, 0, -8)'", function() {
            var input = "x = max(5, 2, 3, 7, 1, 0, -8)";
            var output = compiler.compile(new Script(input));
            assert.equal(Math.max(5, 2, 3, 7, 1, 0, -8), output.exe.x());
        });

        test("should expand for 'x = 5, y = min(x,4) + 2, z = min(min(x,2),y)'", function() {
            var input = "x = 5\ny = max(x,4) + 2\nz = max(max(x,2),y)";
            var output = compiler.compile(new Script(input));
            assert.equal(Math.max(Math.max(5, 2), Math.max(5, 4) + 2), output.exe.z());
        });
    });
});<|MERGE_RESOLUTION|>--- conflicted
+++ resolved
@@ -5,7 +5,6 @@
     var Script;
 
     setup(function(done) {
-<<<<<<< HEAD
         // This saves the module for use in tests. You have to use
         // the done callback because this is asynchronous.
         requirejs(["assert", "model/compiler", "model/script"], function(assertModule, module, scriptModule) {
@@ -13,12 +12,6 @@
             assert = assertModule;
             compiler = new module();
             Script = scriptModule;
-=======
-        requirejs(["assert", "model/compiler"], function(assertModule, compilerModule) {
-            console.log("Loaded 'Compiler' module.");
-            assert = assertModule;
-            compiler = new compilerModule();
->>>>>>> f838e23c
             done();
         });
     });
