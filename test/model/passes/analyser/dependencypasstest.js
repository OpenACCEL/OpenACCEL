suite('dependencypass.js', function() {
    // Template module.
    var instance;
    var assert;

    setup(function(done) {
        // This saves the module for use in tests. You have to use
        // the done callback because this is asynchronous.
        requirejs(['assert', 'model/passes/analyser/dependencypass'], function(assertModule, module) {
            console.log('Loaded \'DependencyPass\' module.');
            assert = assertModule;
            instance = new module();
            done();
        });
    });

    suite('DependencyPass', function() {


        /**
         * The script that we take as example for this pass.
         */
        var script = ['a = b + c \n',
            'b = 3\n',
            'c = 5\n',
            'f(x) = b - x\n',
            'g = [2, b, x:c]\n',
            'h = [b, x:[1, y:c, b], 3]\n',
            'i = b * b'
        ];

        /**
         * The starting point from this Pass, starting from the script.
         */
        var beginReport = {
            a: {
                name: 'a',
                parameters: [],
                definition: 'b + c',
                todo: false
            },
            b: {
                name: 'b',
                parameters: [],
                definition: '3',
                todo: false
            },
            c: {
                name: 'c',
                parameters: [],
                definition: '5',
                todo: false
            },
            f: {
                name: 'f',
                parameters: ['x'],
                definition: 'b - x',
                todo: false
<<<<<<< HEAD
=======
            },
            g: {
                name: 'g',
                parameters: [],
                definition: '[2, b, x:c]',
                todo: false
            },
            h: {
                name: 'h',
                parameters: [],
                definition: '[b, x:[1, y:c, b], 3]',
                todo: false
            },
            i: {
                name: 'i',
                parameters: [],
                definition: 'i = b * b',
                todo: false
>>>>>>> 93bd491a
            }
        };

        /**
         * The resulting report for this Pass.
         */
        var endReport = {
            a: {
                name: 'a',
                parameters: [],
                definition: 'b + c',
                dependencies: ['b', 'c'],
                todo: false
            },
            b: {
                name: 'b',
                parameters: [],
                definition: '3',
                dependencies: [],
                todo: false
            },
            c: {
                name: 'c',
                parameters: [],
                definition: '5',
                dependencies: [],
                todo: false
            },
            f: {
                name: 'f',
                parameters: ['x'],
                definition: 'b - x',
                dependencies: ['b'],
                todo: false
<<<<<<< HEAD
=======
            },
            g: {
                name: 'g',
                parameters: [],
                dependencies: ['b','c'],
                definition: '[2, b, x:c]',
                todo: false
            },
            h: {
                name: 'h',
                parameters: [],
                dependencies: ['b','c'],
                definition: '[b, x:[1, y:c, b], 3]',
                todo: false
            },
            i: {
                name: 'i',
                parameters: [],
                dependencies: ['b'],
                definition: 'i = b * b',
                todo: false
>>>>>>> 93bd491a
            }
        };

        /**
         * Test case for analyse()
         */
        test('analyze()', function() {
            var result = instance.analyse(script, beginReport);
            assert.deepEqual(result, endReport);
        });
    });
});<|MERGE_RESOLUTION|>--- conflicted
+++ resolved
@@ -56,27 +56,6 @@
                 parameters: ['x'],
                 definition: 'b - x',
                 todo: false
-<<<<<<< HEAD
-=======
-            },
-            g: {
-                name: 'g',
-                parameters: [],
-                definition: '[2, b, x:c]',
-                todo: false
-            },
-            h: {
-                name: 'h',
-                parameters: [],
-                definition: '[b, x:[1, y:c, b], 3]',
-                todo: false
-            },
-            i: {
-                name: 'i',
-                parameters: [],
-                definition: 'i = b * b',
-                todo: false
->>>>>>> 93bd491a
             }
         };
 
@@ -111,8 +90,6 @@
                 definition: 'b - x',
                 dependencies: ['b'],
                 todo: false
-<<<<<<< HEAD
-=======
             },
             g: {
                 name: 'g',
@@ -134,7 +111,6 @@
                 dependencies: ['b'],
                 definition: 'i = b * b',
                 todo: false
->>>>>>> 93bd491a
             }
         };
 
