suite('dependencypass.js', function() {
    // Template module.
    var instance;
    var assert;

    setup(function(done) {
        // This saves the module for use in tests. You have to use
        // the done callback because this is asynchronous.
        requirejs(['assert', 'model/passes/analyser/dependencypass'], function(assertModule, module) {
            console.log('Loaded \'DependencyPass\' module.');
            assert = assertModule;
            instance = new module();
            done();
        });
    });

    suite('DependencyPass', function() {


        /**
         * The script that we take as example for this pass.
         */
        var script = ['a = b + c \n',
            'b = 3\n',
            'c = 5\n',
            'f(x) = b - x\n',
            'g = [2, b, x:c]\n',
            'h = [b, x:[1, y:c, b], 3]\n',
            'i = b * b'
        ];

        /**
         * The starting point from this Pass, starting from the script.
         */
        var beginReport = {
            a: {
                name: 'a',
                parameters: [],
                definition: 'b + c',
                todo: false
            },
            b: {
                name: 'b',
                parameters: [],
                definition: '3',
                todo: false
            },
            c: {
                name: 'c',
                parameters: [],
                definition: '5',
                todo: false
            },
            f: {
                name: 'f',
<<<<<<< HEAD
                parameters: ['x'],
                definition: 'b - x',
                todo: false
=======
                parameters: ['x']
            },
            g: {
                name: 'g',
                parameters: []
            },
            h: {
                name: 'h',
                parameters: []
            },
            i: {
                name: 'i',
                parameters: []
>>>>>>> 739fe0e8
            }
        };

        /**
         * The resulting report for this Pass.
         */
        var endReport = {
            a: {
                name: 'a',
                parameters: [],
                definition: 'b + c',
                dependencies: ['b', 'c'],
                todo: false
            },
            b: {
                name: 'b',
                parameters: [],
                definition: '3',
                dependencies: [],
                todo: false
            },
            c: {
                name: 'c',
                parameters: [],
                definition: '5',
                dependencies: [],
                todo: false
            },
            f: {
                name: 'f',
                parameters: ['x'],
<<<<<<< HEAD
                definition: 'b - x',
                dependencies: ['b'],
                todo: false
=======
                dependencies: ['b']
            },
            g: {
                name: 'g',
                parameters: [],
                dependencies: ['b','c']
            },
            h: {
                name: 'h',
                parameters: [],
                dependencies: ['b','c']
            },
            i: {
                name: 'i',
                parameters: [],
                dependencies: ['b']
>>>>>>> 739fe0e8
            }
        };

        /**
         * Test case for analyse()
         */
        test('analyze()', function() {
            var result = instance.analyse(script, beginReport);
            assert.deepEqual(result, endReport);
        });
    });
});<|MERGE_RESOLUTION|>--- conflicted
+++ resolved
@@ -53,12 +53,9 @@
             },
             f: {
                 name: 'f',
-<<<<<<< HEAD
                 parameters: ['x'],
                 definition: 'b - x',
                 todo: false
-=======
-                parameters: ['x']
             },
             g: {
                 name: 'g',
@@ -71,7 +68,6 @@
             i: {
                 name: 'i',
                 parameters: []
->>>>>>> 739fe0e8
             }
         };
 
@@ -103,12 +99,9 @@
             f: {
                 name: 'f',
                 parameters: ['x'],
-<<<<<<< HEAD
                 definition: 'b - x',
                 dependencies: ['b'],
                 todo: false
-=======
-                dependencies: ['b']
             },
             g: {
                 name: 'g',
@@ -124,7 +117,6 @@
                 name: 'i',
                 parameters: [],
                 dependencies: ['b']
->>>>>>> 739fe0e8
             }
         };
 
